--- conflicted
+++ resolved
@@ -45,23 +45,13 @@
 - `spago run` now allows to pipe `stdin` to your running project (#488, #490)
 
 Bugfixes:
-<<<<<<< HEAD
-- Fix Ctrl-C handling in Windows NPM shim (#493, #483)
+- Fix Ctrl-C handling in REPL when using NPM installation on Windows (#493, #483)
 - Fix confusing warning when trying to `spago install` a package already present in project dependencies list (#436, #439)
 - Warn (but don't error) when trying to `--watch` missing directories (#406, #420, #447, #448)
 - Do not watch files in `.spago` folder when running with `--watch` (#430, #446)
 - The `--clear-screen` flag (usable e.g. with `spago build --watch`) now also resets cursor position, so the rebuild message always appears at top left of the screen (#465, #466)
 - Allow additional fields in the config for local packages (#470)
 - Fix `--config` option: get the correct paths when config file is in another directory (#478, #484)
-=======
-- Warn (but don't error) when trying to watch missing directories (#406)
-- Fix confusing warning when trying to `spago install` a package already present in project dependencies list (#436)
-- Do not watch files in `.spago` folder when running `spago build --watch` (#430)
-- Fix dynamic libraries compatibility problems by publishing a statically linked executable for Linux (#427, #437)
-- `--clear-screen` (usable e.g. with `spago build --watch`) now also resets cursor position, so the rebuild message always appears at top left of the screen (#465)
-- Fix `--config` option when config file is in another directory (#484)
-- Fix Ctrl-C handling in REPL when using NPM installation on Windows (#493, #483)
->>>>>>> 5feef512
 
 Other improvements:
 - Tests: speed up test suite by replacing some end-to-end tests with unit/property tests (#445, #440)
