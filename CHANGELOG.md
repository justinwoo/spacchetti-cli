# Changelog

All notable changes to this project will be documented in this file.

The format is based on [Keep a Changelog](https://keepachangelog.com/en/1.0.0/),
and this project adheres to [Semantic Versioning](https://semver.org/spec/v2.0.0.html).

## [Unreleased]

<<<<<<< HEAD
Breaking changes (😱!!!):

New features:

Bugfixes:

Other improvements:
- Deps: upgrade `rio` to `0.1.13.0` (#616)

## [0.15.1] - 2020-04-15
=======
## [0.15.2] - 2020-04-15
>>>>>>> d905a967

Breaking changes (😱!!!):
- **Remove the deprecated `--no-share-output` flag (#610)**

  It has been disabled since some time now, so you can just remove it from your build commands.

New features:
- Add the `spago path global-cache` subcommand to output the location of the global cache (#613, #591)

Bugfixes:
- Fix encoding issues causing crashes when running in various locales (#595, #533, #507, #576)
- Respect TERM=dumb by disabling colors when set (#581, #579)
- Run package set commands without a project config being present (#393, #610)
- Fail as soon as possible when not finding a necessary executable (#578, #610)
- Don't exclude the `metadata` package from the set (#609, #610)
- Ensure `psci-support` is installed when starting the repl (#612, #550)
- Ensure dependencies are installed before starting the repl (#611, #610)

Other improvements:
- Errors: make the "dropping the 'purescript-' prefix" warning milder (#571, #570)
- Docs: update README example to include source files (#574)
- Docs: add info about SPDX license for publishing (#606)
- CI: update Travis deployment to `dpl-v2` (#569, #617)
- Deps: upgrade `dhall` to `1.31.1` (#600)
- Curator: move to its own repo (#586)

## [0.14.0] - 2020-02-09

Breaking changes (😱!!!):
- **Replace `list-packages` command with `ls packages` and `ls deps` (#563)**

  This is happening for future extensibility, i.e. so that we can add any
  `spago ls $whatever` subcommand in a non-breaking way whenever we'll want to
  list more things.

  How things got renamed:
  - `spago list-packages` → `spago ls packages`
  - `spago list-packages -f direct` → `spago ls deps`
  - `spago list-packages -f transitive` → `spago ls deps -t`

  Note: the `list-packages` command is still there to provide a semi-gracious transition path for folks, and will be removed in a future release.

New features:
- Allow `verify-set` to work with either a `spago.dhall` or a `packages.dhall` (#515)
- Create `.purs-repl` file when running `spago init` (#555, #558)
- Add `--source-maps` flag to build commands (#545, #562)
- Add `--quiet` and `--no-color` global flags to better control logging (#548)

Bugfixes:
- Fix a few watch-mode buffering and concurrency issues (#549)
- Fix watching relative paths in sources config (e.g. `../src/**/*.purs`) (#556)
- Make the `ensureConfig` function safe (#561, #531)
- Retry downloading packages on network errors (#557, #565)

Other improvements:
- Docs: fix misc typos in README (#566)
- Docs: fix typo in `packages.dhall` template (#539)
- Docs: remove mention of shared output folder in README (#559, #552)
- Docs: update links: spacchetti/spago → purescript/spago
- CI: update to `purs-0.13.6` (#542)
- CI: update CI to the new location of the repo (#560)
- Deps: update to `purescript-docs-search-0.0.8` (#543)
- Deps: update to `dhall-1.29` and `github-0.24` (#553)

## [0.13.1] - 2020-01-10

New features:
- Add `--before`, `--then` and `--else` flags to specify commands to run before and after a build (#532, #410)

Other improvements:
- Docs: fix npm command line argument in README (#597)

## [0.13.0] - 2019-12-19

Breaking changes (😱!!!):
- **Disable `output` folder sharing (#526)**

  This reverts an (accidentally) breaking changes introduced in `0.11.0`, for which
  Spago would take decisions on where the `output` folder should be in order to
  share some compilation results. This turned out to break some other things, so
  we'll stop trying to be smart about it here.

New features:
- Enable HTTP(S) proxies on the NPM installation (#460, #522)

Other improvements:
- Log backend build command when building (#521)
- Deps: update `purescript-docs-search` version to `0.0.6` (#525)
- CI: update `purs` version to `0.13.5` (#513)
- CI: fix Haddocks and start testing them in CI (#511, #516)
- Curator: automate updating `purs` version (#514)
- Curator: automate updating the `purescript-docs-search` version (#519)

## [0.12.1] - 2019-11-17

Bugfixes:
- Fix macOS release artifact (#503, #504)
- Complete parser implementation for module declarations, for `spago test` (#499)

Other improvements:
- Docs: fix typo in README (#498)
- Errors: use `logWarn` for all warnings (#501)

## [0.12.0] - 2019-11-15

Breaking changes (😱!!!):
- **Revert back to dynamically linked binary on Linux (#502, #500, #497)**

  The static binary was still dynamically linking to `glibc`, causing it to be broken on
  some distros. So for now we're back on a dynamically-linked executable.

## [0.11.1] - 2019-11-12

This is identical to `0.11.0`, but published under a new version number due to mishaps in the publishing CI process.

## [0.11.0] - 2019-11-12

Breaking changes (😱!!!):
- **Remove `psc-package`-related commands (#423, #425)**

  Since we are approaching a stable release and `spago` feature set is a superset of `psc-package` ones,
  from this release we do not support the commands to interop with `psc-package`:
  `psc-package-local-setup`, `psc-package-insdhall` and `psc-package-clean` commands.
- **Start sharing the output folder in monorepos, to reduce build duplication (#377, #422)**

  This is a breaking change because your build might stop working if you were relying
  on the `output` folder being in a certain place, and if you were passing `--output`
  as an option to `purs`.
  However, you can pass the `--no-share-output` flag to disable this behavior
- **Build static binaries for Linux (#437, 427)**

  This should fix the dynamic-library-compatibility problems on some distributions.
  It should work as well as the old dynamic binary, but it's theoretically a breaking change since
  some behaviours might be different.
- **Move all logging to `stderr` (#256, #475, #476, #486)**

  All "business output" (e.g. `spago sources`) will stay on `stdout`, so in practice everything
  should be fine, but this is theoretically a breaking change since someone might be depending
  on the output we had so far.


New features:
- add support for `spago build` and `spago run` with alternate backends (#355, #426, #452, #435)

  E.g: add the key `backend = "psgo"` in `spago.dhall` to compile/run with `psgo`
- add new command `spago path` that returns the paths used in the project.

  E.g. `spago path output` returns the output path so that it can be shared with tools such as `purs-loader`. (#463)
- `spago docs` now displays a link to the generated docs' `index.html`, and opens them in the browser when passed the `--open` flag (#379, #421)
- `spago init` has new `--no-comments` flag which skips adding tutorial comments to the generated `spago.dhall` and `packages.dhall` files (#417, #428)
- `spago verify-set` now compiles everything, to detect duplicate module names. This can be disabled with `--no-check-modules-unique` (#438)
- `spago install purescript-XYZ` will now strip `purescript-` prefix and install XYZ (if it exists in package set) instead of just failing with a warning (#367, #443)
- `spago run` now allows to pipe `stdin` to your running project (#488, #490)

Bugfixes:
- Fix Ctrl-C handling in REPL when using NPM installation on Windows (#493, #483)
- Fix confusing warning when trying to `spago install` a package already present in project dependencies list (#436, #439)
- Warn (but don't error) when trying to `--watch` missing directories (#406, #420, #447, #448)
- Do not watch files in `.spago` folder when running with `--watch` (#430, #446)
- The `--clear-screen` flag (usable e.g. with `spago build --watch`) now also resets cursor position, so the rebuild message always appears at top left of the screen (#465, #466)
- Allow additional fields in the config for local packages (#470)
- Fix `--config` option: get the correct paths when config file is in another directory (#478, #484)

Other improvements:
- Tests: speed up test suite by replacing some end-to-end tests with unit/property tests (#445, #440)
- Tests: update instructions to run tests (#449)
- Tests: always run test suites with UTF8 encoding (#482)
- Docs: various improvements to README (#432, #457, #464, #487)
- Docs: add "getting started" guides for Parcel, Webpack and Nodemon (#456, #461, #473)
- Errors: improve cache skipping error (#453, #480, #481)
- Errors: add a nice error message when trying to run `spago test` with no test modules (#489, #383, #492)
- Refactor: fix `hlint` warnings (#450)
- Refactor: rewrite Curator for moar maintainability (#458, #419)
- Deps: update to Dhall 1.27 and Purs 0.13.4 (#469)
- Deps: revert to GHC 8.4.4 and LTS-12 (#479)
- CI: fix release code (#494, #495)


## [0.10.0] - 2019-09-21

Breaking changes (😱!!!):
- **Flags and arguments that you want to give to `purs` are now passed with `--purs-args` (#353, #366)**

  The previous behaviour in which all arguments that could not parse as `spago` arguments
  were passed along to `purs` was sometimes confusing (e.g. when using `--path` and multiple
  arguments).

New features:
- Support watching js files (#407, #205)
- New `--no-search` flag for `spago docs` to skip patching the documentation using `purescript-docs-search` (#400)
- New `-x` flag for specifying the config path location (#357, #329)
- New `spago login` command, to save a GitHub token to the cache so it can be used for various operations hitting GitHub (#391, #403)

Bugfixes:
- "Quit" command in watch mode now actually quits (#390, #389)
- Do not compile files twice when using `--watch` and Vim (#346, #371)
- Use `git clone` instead of `git fetch` when fetching a package, so all tags can be installed (#373, #374)
- Fix Windows global cache location; now uses `LocalAppData` as default (#384, #380)
- Fix naming clash in short flag for repl dependencies (#352, #350)
- Fix failure to copy to global cache on a different filesystem (#385, #386)
- Fix watch function on Windows (issue with paths) (#387, #380, #401)
- Look up remote imports dynamically when doing frozen check, to always find the right `packages.dhall` (#349, #402)

Other Improvements:
- Performance: make no-op `spago install` faster (#409, #412)
- CI: remove reviews limitation on mergify (#354)
- CI: various fixes (#362, #368, #382, #388, #418)
- Docs: fix syntax errors in template comment (#369, #413, #408)
- Docs: fix link for package-set from commit (#405)
- Docs: keep README up to date with new features (#398, #347)
- Deps: upgrade to lts-14 and GHC-8.6 (#395)
- Deps: upgrade to dhall-1.26.0, v10 of the standard (#411, #358)

## [0.9.0] - 2019-07-30

Breaking changes (!!!):
- **Rename `package-set-upgrade` to `upgrade-set` (#336)**

  You now have to call `spago upgrade-set` if you wish to upgrade your package-sets version

- **Move the `--jobs` flag to be global (#338)**

  If you were invoking spago in this way: `spago install -j 10`, you now have to use `spago -j 10 install` instead

- **Import local packages `as Location` (#301, #244)**

  Before you'd import a local package in this way:

  ```dhall
  let additions =
    { foobar =
        mkPackage
          (../foobar/spago.dhall).dependencies
          "../foobar"
          "local-fix-whatever"
    }
  ```

  ..but now you'll have to import it using `as Location` instead:

  ```dhall
  let additions =
    { foobar = ../foobar/spago.dhall as Location }
  ```


New features:
- Add searchbar to docs generated with `spago docs` (#340, #333, #89)
- Add automatic migration of Bower projects when doing `spago init` (#159, #272, #342)
- Add `bump-version` command, for generating `bower.json` files and making version tags in Git (#203, #289, #324)
- Use `psa` for compiling if installed; you can avoid this with the new `--no-psa` flag (#305, #283, #252, #327)
- Add support for starting a repl within a folder which has not been setup as a spago project (#168, #280)
- Add `--format` flag to `spago docs` (#294, #299)
- Add project sources to `spago sources` output (#276, #287, #308)
- Watch all sources, including dependencies, when building with filewatch (#172, #309)
- Add `--deps-only` flag to build dependencies alone (#330, #331)

Bugfixes:
- Fix `spago install` failing when version branch names differ only by case on case-insensitive filesystems (#285)
- Change `--node-args` shortcut to `-a` to avoid clash (#292, #293)
- Stop reformatting config files if not necessary (#300, #302, #339)
- Make `spago run` write a file and execute it so that args are passed correctly (#297, #295)
- Add fallback for global cache directory (#314, #312)
- Do not overwrite `spago.dhall` when doing `spago init` twice (#318, #321)
- Catch exceptions when trying to fetch metadata (#325)
- Generate hashes when doing `psc-package-insdhall` (#337, #240)

Other Improvements:
- Curator: log exceptions to file to monitor eventual issues (#284)
- Docs: update README with newest features (#286)
- Docs: add docs about switching from Bower (#317)
- Errors: improve error message for overriding compiler version (#345, #343)
- Tests: improve failure messages (#298)
- Tests: fix `packages.dhall` fixtures manipulation (#307)
- Tests: add tests for the `list-packages` command (#304)
- Tests: add tests for local dependencies (#310)
- Config: remove `mkPackage` function in Dhall configs, and switch to package-sets releases for upstream (#322, #320, #319)
- Config: update test template to use `Effect.Class.Console` (#328, #334)
- CI: fix missing "commit since last release" message (#326)
- CI: add configuration for Mergify (#332)


## [0.8.5] - 2019-06-18

ZuriHac edition 🎉

New features:
- Add `sources` key to config to customize the sources used in the build (#273, #173)
- Add `--json` flag to the `list-packages` command to optionally output JSON (#263)
- Add `--clear-screen` flag to to clear the screen when watching (#271, #209)
- Add `--no-install` flag for build to prevent automatic installation (#274, #269)
- Add `--node-args` flag to pass arguments to Node in `run/test` commands (#267, #275)

Bugfixes:
- Fix `spago install` failing when version branch name contains `/`'s (#257, #258)
- Report all missing packages together when it's not possible to build an install plan (#264, #223)
- Pull the latest package-sets version when doing `init` (#254, #279)
- Fix `spago install` not adding new dependencies when list is empty (#282, #281)

Other Improvements:
- Docs: add visual overview of what Spago does "under the hood" in typical project workflow (#211)
- Docs: fix outdated references in README (#266)
- Tests: untangle testcases environments (#265, #214)
- Tests: improve packages test by checking for missing and circular dependencies (#270)

## [0.8.4] - 2019-06-12

New features:
- Add option to clear the screen to spago build/run (#209)
- Add option to pass args to node when doing spago test/run (#267)

Bugfixes:
- Produce an error message when asserting directory permissions (#250)
- Read purs version from inside the set instead of its GitHub tag (#253, #225)
- Skip copy to global cache when encountering a permissions problem (#220, #260)

Other improvements:
- Errors: add many debug logs (#251)
- CI: rewrite Curator in Haskell (#239)
- CI: build only `master` and tags on Travis (#247)
- Dev: add Nix section to stack.yaml (#248)
- Dev: tidy up the various executables, sources and dependencies (#251)

## [0.8.3] - 2019-06-03

Bugfixes:
- Fix `spago psc-package-clean` on Windows (#224)
- Fix `spago repl` starting on Windows where PureScript was installed with NPM (#235, #227)
- Fix missing filenames when encountering parse errors in Dhall files (#241, #222)
- Download packages in local repo instead of global tempdir (#243, #220)

Other improvements:
- Tests: test suite now works fully on Windows (#224)
- CI: parametrize LTS version (#236)
- CI: get PureScript binary for Travis from GitHub releases (#234)
- Error messages: fix whitespace (#221)

## [0.8.1] - 2019-05-29

New features:
- Add global cache to avoid redownloading dependencies (#188, #133)
- Add ability to pin a version to a commit hash in addition to branches and tags (#188, #200)

Bugfixes:
- Another attempt to fix NPM and Yarn installations on Windows (#215, #187)

Other improvements:
- The test suite is now written in Haskell rather than Python (#212, #177)
- Add `spago-curator` tool to generate metadata from the package set (#202)
- Improve docs (#208, #207, #218, #217)

## [0.8.0] - 2019-05-16

Breaking changes:
- Rename "bundle" to "bundle-app" and "make-module" to "bundle-module" for consistency (#175, #147)

Bugfixes:
- Don't fail `init` if a `packages.dhall` is already there, as it's the case of psc-package projects with local spacchetti (#180)

Other improvements:
- Remove CI check for package-sets version, add cron script to update it instead (#185)
- Fill in CHANGELOG from release notes (#186)
- Fix LICENSE file so GitHub recognizes it (#197)
- Add a CONTRIBUTING file (#198, #189)
- Improve README (#199, #194, #196, #201, #193, #192, #187, #178, #191, #150, #142)

## [0.7.7] - 2019-04-28

New features:
- Install "psci-support" on project init (#174)

## [0.7.5] - 2019-03-30

Bugfixes:
- Fix NPM and Yarn installations on Linux and Windows (#157, #167, #166)

## [0.7.4] - 2019-03-27

Bugfixes:
- correctly parse package-set release tag to avoid generating unnecessary warnings (#160, #161)
- skip 0.7.3.0 as I forgot to update the version field (#164)

## [0.7.2] - 2019-03-21

New features:
- introduce a `--verbose` flag to print debug information - e.g. `purs` commands being called by Spago (#154, #155)

## [0.7.1] - 2019-03-19

New features:
- Add `--watch` flag to `build`, `test`, `run`, `bundle` and `make-module` commands (#65, #126, #153)
- Add `spago docs` command, to generate documentation from the project and all dependencies (#127)
- Add `spago run` command, to run your project (#131, #137)

Other fixes and improvements:
- Automatically build in commands that require the project to be built (#146, #149)
- Don't automatically create a configuration if not found (#139, #144)
- Always ensure that the package-set has a hash on it, for speed and security reasons (#128)
- Improvements to documentation and FAQ (#132, #125, #119, #123, #104, #135)
- Improvements to errors, messages and logging (#143, #145, #133, #151, #148, #129, #130, #136)
- Improvements to tests (#95, #91, #138, #141, #140)
- Format Dhall files with ASCII instead of Unicode (#124)

## [0.7.0] - 2019-03-03

Breaking changes:
- The NPM package `purescript-spago` is now deprecated. New releases will be published only to the package `spago` (#115, #44)
- [Spacchetti has been merged in the official package-set](https://github.com/purescript/package-sets/pull/271): this means that `spago` will now use that as the reference package-set. (#120)

  As a result of this, the command `spago spacchetti-upgrade` has been renamed to `spago package-set-upgrade`.

New features:
- Support Windows in NPM install (#121, #109)
- Add `spago freeze` command to recompute hashes of the package-set (#113)
- Add `spago verify` and `spago verify-set` commands (#108, #14)
- Add the `--filter` flag to `spago list-packages`, to filter by direct and transitive deps (#106, #108)
- Check that the version of the installed compiler is at least what the package-set requires (#101, #107, #117, #116)

Other improvements:
- Improve the installation: do less work and print less useless stuff (#110, #112, #114)
- Skip the copy of template files if the source directories exist (#102, #105)

## [0.6.4] - 2019-02-07

New features:
- [`spago init` will search for a `psc-package.json`, and try to port it to your new `spago.dhall` config](https://github.com/purescript/spago/tree/6947bf1e9721b4e8a5e87ba8a546a7e9c83153e9#switching-from-psc-package) (#76)
- [Add the `spacchetti-upgrade` command, to automatically upgrade to the latest Package Set](https://github.com/purescript/spago/tree/6947bf1e9721b4e8a5e87ba8a546a7e9c83153e9#upgrading-the-package-set) (#93, #73)
- [You can now add local packages to the Package Set 🎉](https://github.com/purescript/spago/tree/6947bf1e9721b4e8a5e87ba8a546a7e9c83153e9#adding-and-overriding-dependencies-in-the-package-set) (#96, #88)
- [Now it's possible to run `spago install foo bar` to add new dependencies to your project](https://github.com/purescript/spago/tree/6947bf1e9721b4e8a5e87ba8a546a7e9c83153e9#adding-a-dependency) (#74)
- Now every time you try to build, Spago will also check that dependencies are installed (#75, #82)

Bugfixes:
- Spago would crash if `$HOME` was not set, now it doesn't anymore (#85, #90)
- `spago test` now actually works on Windows (#79)

Other improvements:
- Maany docs improvements (#83, #76, #93, #96, #99, #100)
- From this release we are publishing an experimental Windows build (#81)
- Add a PR checklista, so we don't forgetti (#86)

## [0.6.3] - 2019-01-18

New features:
- `spago repl` will now spawn a PureScript repl in your project (#46, #62)
- `spago list-packages` will list all the packages available in your package-set (#71)

## [0.6.2] - 2019-01-07

New features:
- `spago build` and `spago test` now have the `--path` option to specify custom source paths to include (#68, #69)
- `spago build` and `spago test` can now pass options straight to `purs compile` (#66, #49)

## [0.6.1] - 2018-12-26

New features:
- Add initial windows support (#47, #48, #58): now `spago` should run fine on Windows. Unfortunately we're not distributing binaries yet, but the only installation method available is from source (with e.g. `stack install`)

Bugfixes:
- Don't overwrite files when doing `init`, just skip the copy if some file exists (#56)
- Print `git` output in case of failure when doing `install` (#54, #59)
- Include building `src/*` when running `test` (#50, #53)
- Make file embedding indipendent of the locale when compiling; now we just use Unicode

## [0.6.0] - 2018-12-16

First release under the name "spago".

Main changes from the previous "spacchetti-cli" incarnation:
- Rename `spacchetti-cli` → `spago` (#23)
- Publish on NPM under the new name `purescript-spago` (#35)
- Add some commands from `psc-package`:
  - `init` (#12): initialize a new sample project with a `spago.dhall` and a `packages.dhall` config files
  - `install` (#11, #32): concurrently fetch dependencies declared in `spago.dhall` file
  - `sources` (#13): print source globs
  - `build`: compile the project with `purs`
- Migrate old commands from `spacchetti-cli` that are specific to local psc-package projects:
  - `local-setup` is now `psc-package-local-setup`
  - `insdhall` is now `psc-package-insdhall`
  - `clean` is now `psc-package-clean`
- Add some commands from `purp` (#26):
  - `test`: compile and run a module from the `test/` folder
  - `bundle`: bundle all sources in a single file
  - `make-module`: export the above bundle so it can be `require`d from js
- Stop depending on `dhall` and `dhall-to-json` commands and instead depend on `dhall` and `dhall-json` libraries
- Freeze `spacchetti` package-set import in `packages.dhall`, so `dhall` caching works for subsequent executions
- Move to v4.0.0 of `dhall`
- Add integration tests for most of the commands (#31, #30)<|MERGE_RESOLUTION|>--- conflicted
+++ resolved
@@ -7,7 +7,6 @@
 
 ## [Unreleased]
 
-<<<<<<< HEAD
 Breaking changes (😱!!!):
 
 New features:
@@ -17,10 +16,7 @@
 Other improvements:
 - Deps: upgrade `rio` to `0.1.13.0` (#616)
 
-## [0.15.1] - 2020-04-15
-=======
 ## [0.15.2] - 2020-04-15
->>>>>>> d905a967
 
 Breaking changes (😱!!!):
 - **Remove the deprecated `--no-share-output` flag (#610)**
