# spago

[![Build Status](https://travis-ci.com/spacchetti/spago.svg?branch=master)][travis-spago]

*(IPA: /ˈspaɡo/)*

PureScript package manager and build tool powered by [Dhall][dhall] and
[package-sets][package-sets].


<img src="https://raw.githubusercontent.com/spacchetti/logo/master/spacchetti-icon.png" height="300px" alt="spacchetti logo">

<!-- START doctoc generated TOC please keep comment here to allow auto update -->
<!-- DON'T EDIT THIS SECTION, INSTEAD RE-RUN doctoc TO UPDATE -->


- [What does all of this mean?](#what-does-all-of-this-mean)
- [Installation](#installation)
- [Quickstart](#quickstart)
  - [Switching from `psc-package`](#switching-from-psc-package)
  - [Configuration file format](#configuration-file-format)
- [Commands](#commands)
  - [Package management](#package-management)
    - [Listing available packages](#listing-available-packages)
    - [Adding a dependency](#adding-a-dependency)
    - [Adding and overriding dependencies in the Package Set](#adding-and-overriding-dependencies-in-the-package-set)
    - [Verifying your additions and overrides](#verifying-your-additions-and-overrides)
    - [Upgrading the Package Set](#upgrading-the-package-set)
    - [Caching the Package Set](#caching-the-package-set)
  - [Building and testing a project](#building-and-testing-a-project)
  - [Bundling a project into a single JS file](#bundling-a-project-into-a-single-js-file)
    - [1. `spago bundle`](#1-spago-bundle)
    - [2. `spago make-module`](#2-spago-make-module)
    - [3. `spago build` + whatever JS bundler](#3-spago-build--whatever-js-bundler)
  - [Documentation](#documentation)
- [FAQ](#faq)
    - [Hey wait we have a perfectly functional `pulp` right?](#hey-wait-we-have-a-perfectly-functional-pulp-right)
    - [I miss `bower link`!](#i-miss-bower-link)
    - [I added a new package to the `packages.dhall`, but `spago` is not installing it. Why?](#i-added-a-new-package-to-the-packagesdhall-but-spago-is-not-installing-it-why)
    - [So if I use `spago make-module` this thing will compile all my js deps in the file?](#so-if-i-use-spago-make-module-this-thing-will-compile-all-my-js-deps-in-the-file)
    - [Why can't `spago` also install my npm dependencies?](#why-cant-spago-also-install-my-npm-dependencies)
    - [I still want to use `psc-package`, can this help me in some way?](#i-still-want-to-use-psc-package-can-this-help-me-in-some-way)
    - [I'm getting weird errors about `libtinfo.so.5`..](#im-getting-weird-errors-about-libtinfoso5)
    - [I added a git repo URL to my overrides, but `spago` thinks it's a local path 🤔](#i-added-a-git-repo-url-to-my-overrides-but-spago-thinks-its-a-local-path-)
    - [My `install` command is failing with some errors about "too many open files"](#my-install-command-is-failing-with-some-errors-about-too-many-open-files)
    - [The `bundle`/`test`/`run`/etc commands don't work, what do I do?](#the-bundletestrunetc-commands-dont-work-what-do-i-do)

<!-- END doctoc generated TOC please keep comment here to allow auto update -->

## What does all of this mean?

`spago` aims to tie together the UX of developing a PureScript project.  
In this Pursuit (see what I did there) it is heavily inspired by [Rust's Cargo][cargo]
and [Haskell's Stack][stack], and builds on top of ideas from existing PureScript
infrastructure and tooling, as [`psc-package`][psc-package], [`pulp`][pulp] and
[`purp`][purp].

## Installation

> Right, so how can I get this thing?

The recommended installation methods for Windows, Linux or macOS are:
- `npm install -g spago` (see the latest releases on npm
  [here][spago-npm])
- Download the binary from the [latest GitHub release][spago-latest-release]
- Compile from source by cloning this repo and running `stack install`
- With Nix, using [easy-purescript-nix][spago-nix]

**Note:** we assume you already installed the [PureScript compiler][purescript].
If not, get it with `npm install -g purescript`, or the recommended method for your OS.

## Quickstart

Let's set up a new project!

```bash
$ mkdir purescript-unicorns
$ cd purescript-unicorns
$ spago init
```

This last command will create a bunch of files:

```
.
├── packages.dhall
├── spago.dhall
├── src
│   └── Main.purs
└── test
    └── Main.purs
```

Convention note: `spago` expects your source files to be in `src/` and your
test files in `test/`.  
It is possible to include additional source paths when running some commands,
like `build`, `test` or `repl`.

Let's take a look at the two [Dhall][dhall] configuration files that `spago` requires:
- `packages.dhall`: this file is meant to contain the *totality* of the packages
  available to your project (that is, any package you might want to import).  
  In practical terms, it pulls in the [official package-set][package-sets] as a base,
  and you are then able to add any package that might not be in the package set,
  or override esisting ones.
- `spago.dhall`: this is your project configuration. It includes the above package-set,
  the list of your dependencies, and any other project-wide setting that `spago` will
  use for builds.

### Switching from `psc-package`

Do you have an existing `psc-package` project and want to switch to `spago`?

No problem! If you run `spago init`, we'll port your existing `psc-package.json`
configuration into a new `spago.dhall` 😎

Note: `spago` won't otherwise touch your `psc-package.json` file, so you'll have to
remove it yourself.

You'll note that most of the `psc-package` commands are the same in `spago`, so porting
your existing build is just a matter of search-and-replace most of the times.

### Configuration file format

It's indeed useful to know what's the format (or more precisely, the [Dhall][dhall]
type) of the files that `spago` expects. Let's define them in Dhall:

```haskell
-- The basic building block is a Package:
let Package =
  { dependencies : List Text  -- the list of dependencies of the Package
  , repo = Text               -- the address of the git repo the Package is at
  , version = Text            -- git tag
  }

-- The type of `packages.dhall` is a Record from a PackageName to a Package
-- We're kind of stretching Dhall syntax here when defining this, but let's
-- say that its type is something like this:
let PackageSet =
  { console : Package
  , effect : Package
  ...                  -- and so on, for all the packages in the package-set
  }

-- The type of the `spago.dhall` configuration is then the following:
let Config =
  { name : Text               -- the name of our project
  , dependencies : List Text  -- the list of dependencies of our app
  , packages : PackageSet     -- this is the type we just defined above
  }
```

## Commands

For an overview of the available commands, run:

```bash
$ spago --help
```

You will see several subcommands (e.g. `build`, `test`); you can ask for help
about them by invoking the command with `--help`, e.g.:

```bash
$ spago build --help
```

This will give a detailed view of the command, and list any command-specific
(vs global) flags.

### Package management

We initialized a project and saw how to configure dependencies and packages, the
next step is fetching its dependencies.

If we run:

```bash
$ spago install
```

..then `spago` will download all the `dependencies` listed in `spago.dhall` (and
store them in the `.spago` folder).

#### Listing available packages

It is sometimes useful to know which packages are contained in our package set 
(e.g. to see which version we're using, or to search for packages).

You can get a complete list of the packages your `packages.dhall` imports (together
with their versions and URLs) by running:

```bash
$ spago list-packages
```

By passing the `--filter` flag you can restrict the list to direct or transitive dependencies:

```bash
# Direct dependencies, i.e. only the ones listed in spago.dhall
$ spago list-packages --filter=direct

# Transitive dependencies, i.e. all the dependencies of your dependencies
$ spago list-packages -f transitive
```

#### Adding a dependency

You can add dependencies from your package-set by running:

```bash
$ spago install my-new-package another-package
```

#### Adding and overriding dependencies in the Package Set

Let's say I'm a user of the `simple-json` package. Now, let's say I stumble upon a bug
in there, but thankfully I figure how to fix it. So I clone it locally and add my fix.  
Now if I want to test this version in my current project, how can I tell `spago` to do it?

We have a `overrides` record in `packages.dhall` just for that!  
And in this case we override the `repo` key with the local path of the package.  
It might look like this:

```haskell
let overrides =
      { simple-json =
            upstream.simple-json // { repo = "../purescript-simple-json" }
      }
```

Note that if we `list-packages`, we'll see that it is now included as a local package:
```bash
$ spago list-packages
...
signal                v10.1.0   Remote "https://github.com/bodil/purescript-signal.git"
sijidou               v0.1.0    Remote "https://github.com/justinwoo/purescript-sijidou.git"
simple-json           v4.4.0    Local "../purescript-simple-json"
simple-json-generics  v0.1.0    Remote "https://github.com/justinwoo/purescript-simple-json-generics.git"
smolder               v11.0.1   Remote "https://github.com/bodil/purescript-smolder.git"
...
```

And since local packages are just included in the build, if we add it to the `dependencies` 
in `spago.dhall` and then do `spago install`, it will not be downloaded:

```
$ spago install
Installing 42 dependencies.
...
Installing "refs"
Installing "identity"
Skipping package "simple-json", using local path: "../purescript-simple-json"
Installing "control"
Installing "enums"
...
```

Let's now say that we test that our fix works, and we are ready to Pull Request the fix.  
So we push our fork and open the PR, but while we wait for the fix to land on the next
package-set release, we still want to use the fix in our production build.

In this case, we can just change the override to point to some branch of our fork, like this:


```haskell
let overrides =
    { simple-json =
          upstream.simple-json
       // { repo = "https://github.com/my-user/purescript-simple-json.git"
          , version = "my-branch-with-the-fix"
          }
    }
```

**Note**: currently only "branches" and "tags" work as a `version`, and tags are
recommended over branches (as for example if you push new commits to a branch,
`spago` won't pick them up unless you delete the `.spago` folder).  
Commit hashes are not supported yet, but hopefully will be at some point.

If a package is not in the upstream package-set, you can add it in a similar way,
by changing the `additions` record in the `packages.dhall` file.  
E.g. if we want to add the `facebook` package:

```haskell
let additions =
  { facebook =
      mkPackage
        [ "console"
        , "aff"
        , "prelude"
        , "foreign"
        , "foreign-generic"
        , "errors"
        , "effect"
        ]
        "https://github.com/Unisay/purescript-facebook.git"
        "v0.3.0"
  }
```

The `mkPackage` function should be already included in your `packages.dhall`, and it will
expect as input a list of dependencies, the location of the package, and the tag you wish to use.

Of course this works also in the case of adding local packages. In this case you won't
care about the value of the "version" (since it won't be used), so you can put arbitrary
values in there.

And of course if the package you're adding has a `spago.dhall` file you can just import it
and pull the dependencies from there, instead of typing down the list of dependencies!

Example:

```haskell
let additions =
  { foobar =
      mkPackage
        (../foobar/spago.dhall).dependencies
        "../foobar"
        "local-fix-whatever"
  }
```

#### Verifying your additions and overrides

"But wait", you might say, "how do I know that my override doesn't break the package-set?"

This is a fair question, and you can verify that your fix didn't break the rest of the
package-set by running the `verify` command.

E.g. if you patched the `foreign` package, and added it as a local package to your package-set,
you can check that you didn't break its dependants (also called "reverse dependencies")
by running:

```bash
$ spago verify foreign
```

Once you check that the packages you added verify correctly, we would of course very much love
if you could pull request it to the [Upstream package-set][package-sets] ❤️

#### Upgrading the Package Set

The version of the package-set you depend on is fixed in the `packages.dhall` file
(look for the `upstream` var).

You can upgrade to the latest version of the package-set with the `package-set-upgrade`
command, that will automatically find out the latest version, download it, and write
the new url and hashes in the `packages.dhall` file for you.

Running it would look something like this:

```bash
$ spago package-set-upgrade
Found the most recent tag for "purescript/package-sets": "psc-0.12.3-20190227"
Package-set upgraded to latest tag "psc-0.12.3-20190227"
Fetching the new one and generating hashes.. (this might take some time)
Done. Updating the local package-set file..
```

If you wish to detach from tags for your package-set, you can of course point it to a
specific commit.  
Just set your `upstream` to look something like this:

```haskell
let upstream =
      https://github.com/purescript/package-sets/blob/81354f2ea1ac9493eb05dfbd43adc6d183bc4ecd/src/packages.dhall
```

#### Caching the Package Set

If you encounter any issues with the hashes for the package-set (e.g. the hash is not deemed
correct by `spago`), then you can have the hashes recomputed by running the `freeze` command:

```bash
$ spago freeze
```

<<<<<<< HEAD
### Building and testing a project
=======
However, this is a pretty rare situation and in principle it should not happen, and when
it happens it might not be secure to run the above command.  
To understand all the implications of this I'd invite you to read about
[the safety guarantees][dhall-hash-safety] that Dhall offers.

### Building, bundling and testing a project
>>>>>>> 25bc1523

We can build the project and its dependencies by running:

```bash
$ spago build
```

This is just a thin layer above the PureScript compiler command `purs compile`.  
The build will produce very many JavaScript files in the `output/` folder. These
are CommonJS modules, and you can just `require()` them e.g. on Node.

It's also possible to include custom source paths when building (`src` and `test` are always included):

```bash
$ spago build --path 'another_source/**/*.purs'

```

**Note**: the wrapper on the compiler is so thin that you can pass options to `purs`.
E.g. if you wish to output your files in some other place than `output/`, you can run

```bash
$ spago build -- -o myOutput/
```

If you wish to automatically have your project rebuilt when making changes to source files
you can use the `--watch` flag:

```bash
$ spago build --watch
```

Anyways, the above will create a whole lot of files, but you might want to get just a
single, executable file. You'd then use the following:

You can also test your project with `spago`:

```bash
# Test.Main is the default here, but you can override it as usual
$ spago test --main Test.Main
Build succeeded.
You should add some tests.
Tests succeeded.
```

And last but not least, you can spawn a PureScript repl!  
As with the `build` and `test` commands, you can add custom source paths
to load, and pass options to the underlying `purs repl` by just putting
them after `--`.  
E.g. the following opens a repl on `localhost:3200`:

```bash
$ spago repl -- --port 3200
```

### Bundling a project into a single JS file

For the cases when you wish to produce a single JS file from your PureScript project,
there are basically three ways to do that:

#### 1. `spago bundle`

This will produce a single, executable, dead-code-eliminated file:

```bash
# You can specify the main module and the target file, or these defaults will be used
$ spago bundle --main Main --to index.js
Bundle succeeded and output file to index.js

# We can then run it with node:
$ node .
```

#### 2. `spago make-module`

If you wish to produce a single, dead-code-eliminated JS module that you can `require` from
JavaScript:

```bash
# You can specify the main module and the target file, or these defaults will be used
$ spago make-module --main Main --to index.js
Bundling first...
Bundle succeeded and output file to index.js
Make module succeeded and output file to index.js

$ node -e "console.log(require('./index).main)"
[Function]
```

#### 3. `spago build` + whatever JS bundler

This is the case in which you have JS dependencies, and you need some other JS-specific tool
to bundle them in (i.e. this is about resolving the `require`s in your JS code)

In this case the flow might look like this:

```bash
# This will compile the PS to JS, and put the results in very many files in ./output
# Note: this _doesn't_ resolve the `require`s in the JS code
$ spago build

# Here any bundler is fine: parcel, webpack, browserify, etc
# Note: here the index.html is an example value, you should put the entrypoint here
$ parcel build index.html
```

More information about this can be found at [this FAQ entry](#so-if-i-use-spago-make-module-this-thing-will-compile-all-my-js-deps-in-the-file).


### Documentation

To build documentation for your project and its dependencies (i.e. a "project-local
[Pursuit][pursuit]"), you can use the `docs` command:
```bash
$ spago docs
```

This will generate all the documentation in the `./generated-docs` folder of your project.
You might then want to open the `index.html` file in there.

## FAQ

#### Hey wait we have a perfectly functional `pulp` right?

Yees, however:
- `pulp` is a build tool, so you'll still have to use it with `bower` or `psc-package`.
- If you go for `bower`, you're missing out on package-sets (that is: packages versions
  that are known to be working together, saving you the headache of fitting package
  versions together all the time).
- If you use `psc-package`, you have the problem of not having the ability of overriding
  packages versions when needed, leading everyone to make their own package-set, which
  then goes unmaintained, etc.  
  Of course you can use the package-set-local-setup to solve this issue, but this is 
  exactly what we're doing here: integrating all the workflow in a single tool, `spago`,
  instead of having to use `pulp`, `psc-package`, `purp`, etc.

#### I miss `bower link`!

Take a look at the [section on editing the package-set](#adding-and-overriding-dependencies)
for details on how to add or replace packages with local ones.

#### I added a new package to the `packages.dhall`, but `spago` is not installing it. Why?

Adding a package to the package-set just includes it in the set of possible packages you
can depend on. However if you wish `spago` to install it you should then add it to
the `dependencies` list in your `spago.dhall`.

#### So if I use `spago make-module` this thing will compile all my js deps in the file?

No. We only take care of PureScript land. In particular, `make-module` will do the
most we can do on the PureScript side of things (dead code elimination), but will
leave the `require`s still in.  
To fill them in you should use the proper js tool of the day, at the time of
writing [ParcelJS][parcel] looks like a good option.

If you wish to see an example of a project building with `spago` + `parcel`, a simple
starting point is the [TodoMVC app with `react-basic`][todomvc].
You can see in its `package.json` that a "production build" is just
`spago build && parcel build index.html`.  
If you open its `index.js` you'll see that it does a `require('./output/Todo.App')`:
the files in `output` are generated by `spago build`, and then the `parcel` build resolves
all the `require`s and bundles all these js files in.

Though this is not the only way to include the built js - for a slimmer build or for importing
some PureScript component in another js build we might want to use the output of `make-module`.

For an example of this in a "production setting" you can take a look at [affresco][affresco].  
It is a PureScript monorepo of React-based components and apps.  
The gist of it is that the PureScript apps in the repo are built with `spago build`
(look in the `package.json` for it), but all the React components can be imported from
JS apps as well, given that proper modules are built out of the PS sources.  
This is where `spago make-module` is used: the `build-purs.rb` builds a bundle out of every
single React component in each component's folder - e.g. let's say we `make-module` from 
the `ksf-login` component and output it in the `index.js` of the component's folder; we can
then `yarn install` the single component (note it contains a `package.json`), and require it
as a separate npm package with `require('@affresco/ksf-login')`.

#### Why can't `spago` also install my npm dependencies?

A common scenario is that you'd like to use things like `react-basic`, or want to depend
on JS libraries like ThreeJS. 
In any case, you end up depending on some NPM package.

And it would be really nice if `spago` would take care of installing all of these
dependencies, so we don't have to worry about running npm besides it, right?

While these scenarios are common, they are also really hard to support.
In fact, it might be that a certain NPM package in your transitive dependencies
would only support the browser, or only node. Should `spago` warn about that?  
And if yes, where should we get all of this info?

Another big problem is that the JS backend is not the only backend around. For example,
PureScript has a [C backend][purec] and an [Erlang backend][purerl] among the others.  
These backends are going to use different package managers for their native dependencies,
and while it's feasible for `spago` to support the backends themselves, supporting also
all the possible native package managers (and doing things like building package-sets for their
dependencies versions) is not a scalable approach.

So this is the reason why if you or one of your dependencies need to depend on some "native"
packages, you should run the appropriate package-manager for that (e.g. npm).  
For examples on how to do it, see the previous FAQ entry.

#### I still want to use `psc-package`, can this help me in some way?

Yes! We can help you setup your psc-package project to use the Dhall version of the package-set.

We have two commands for it:
- **`psc-package-local-setup`**: this command creates a `packages.dhall` file in your project, 
  that points to the most recent package-set, and lets you override and add  arbitrary packages.  
  See the docs about this [here][package-sets].
- **`psc-package-insdhall`**: do the *Ins-Dhall-ation* of the local project setup: that is,
  generates a local package-set for `psc-package` from your `packages.dhall`, and points your
  `psc-package.json` to it.

  Functionally this is equivalent to running:

  ```sh
  NAME='local'
  TARGET=.psc-package/$NAME/.set/packages.json
  mkdir -p .psc-package/$NAME/.set
  dhall-to-json --pretty <<< './packages.dhall' > $TARGET
  echo wrote packages.json to $TARGET
  ```

#### I'm getting weird errors about `libtinfo.so.5`..

See [here](https://github.com/spacchetti/spago/issues/104#issue-408423391) for reasons and a fix.

#### I added a git repo URL to my overrides, but `spago` thinks it's a local path 🤔

This might happen if you copy the "git" URL from a GitHub repo and try adding it as a repo URL
in your package-set.  
However, `spago` requires URLs to conform to [RFC 3986](https://tools.ietf.org/html/rfc3986),
which something like `git@foo.com:bar/baz.git` doesn't conform to.

To have the above repo location accepted you should rewrite it like this:
```
ssh://git@foo.com/bar/baz.git
```

#### My `install` command is failing with some errors about "too many open files"

This might happen because the limit of "open files per process" is too low in your OS - as
`spago` will try to fetch all dependencies in parallel, and this requires lots of file operations.

You can limit the number of concurrent operations with the `-j` flag, e.g.:

```
$ spago install -j 10
```

To get a ballpark value for the `j` flag you can take the result of the `ulimit -n` command
(which gives you the current limit), and divide it by four.


#### The `bundle`/`test`/`run`/etc commands don't work, what do I do?

The rule of thumb is that in order for these commands to work then `spago build` must succeed first,
as most of the commands make use of the artifacts produced by `build` in the `output` folder.

So make sure `build` works first. If you still get a failure you might be encountering a `spago` bug.


[pulp]: https://github.com/purescript-contrib/pulp
[purp]: https://github.com/justinwoo/purp
[dhall]: https://github.com/dhall-lang/dhall-lang
[cargo]: https://github.com/rust-lang/cargo
[stack]: https://github.com/commercialhaskell/stack
[purec]: https://github.com/pure-c/purec
[parcel]: https://parceljs.org
[purerl]: https://github.com/purerl/purescript
[pursuit]: https://pursuit.purescript.org/
[todomvc]: https://github.com/f-f/purescript-react-basic-todomvc
[affresco]: https://github.com/KSF-Media/affresco/tree/4b430b48059701a544dfb65b2ade07ef9f36328a
[spago-npm]: https://www.npmjs.com/package/spago
[spago-nix]: https://github.com/justinwoo/easy-purescript-nix/blob/master/spago.nix
[purescript]: https://github.com/purescript/purescript
[psc-package]: https://github.com/purescript/psc-package
[package-sets]: https://github.com/purescript/package-sets
[travis-spago]: https://travis-ci.com/spacchetti/spago
[spago-issues]: https://github.com/spacchetti/spago/issues
[dhall-hash-safety]: https://github.com/dhall-lang/dhall-lang/wiki/Safety-guarantees#code-injection
[spago-latest-release]: https://github.com/spacchetti/spago/releases/latest<|MERGE_RESOLUTION|>--- conflicted
+++ resolved
@@ -375,16 +375,12 @@
 $ spago freeze
 ```
 
-<<<<<<< HEAD
-### Building and testing a project
-=======
 However, this is a pretty rare situation and in principle it should not happen, and when
 it happens it might not be secure to run the above command.  
 To understand all the implications of this I'd invite you to read about
 [the safety guarantees][dhall-hash-safety] that Dhall offers.
 
-### Building, bundling and testing a project
->>>>>>> 25bc1523
+### Building and testing a project
 
 We can build the project and its dependencies by running:
 
