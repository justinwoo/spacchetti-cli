--- conflicted
+++ resolved
@@ -283,13 +283,8 @@
 The build will produce very many JavaScript files in the `output/` folder. These
 are CommonJS modules, and you can just `require()` them e.g. on Node.
 
-<<<<<<< HEAD
 It's also possible to include custom source paths when building (the ones declared in your
 `sources` config are always included):
-=======
-It's also possible to include custom source paths when building (`src` and `test`
-are always included):
->>>>>>> 756c1cd7
 
 ```bash
 $ spago build --path 'another_source/**/*.purs'
