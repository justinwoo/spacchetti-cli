--- conflicted
+++ resolved
@@ -103,13 +103,9 @@
         sed -e "s/NPM_VERSION/$(./scripts/get-npm-version)/g" -i "" npm/package.json ;
         sed -e "s/PACKAGE_VERSION/$(./scripts/get-version)/g" -i "" npm/install ;
       else
-<<<<<<< HEAD
         docker run --mount src="$(pwd)",target=/home/ubuntu/spago,type=bind "nilrecurring/haskell-lavello:${IMAGE_TAG}" /bin/bash -c "cd spago; stack build --copy-bins --local-bin-path ./artifacts"
-=======
-        docker run --mount src="$(pwd)",target=/home/ubuntu/spago,type=bind nilrecurring/haskell-lavello:lts-12 /bin/bash -c "cd spago; stack build --copy-bins --local-bin-path ./artifacts"
         sed -e "s/NPM_VERSION/$(./scripts/get-npm-version)/g" -i npm/package.json ;
         sed -e "s/PACKAGE_VERSION/$(./scripts/get-version)/g" -i npm/install ;
->>>>>>> 3093817a
       fi
       cp artifacts/spago spago
       tar -zcvf "${TRAVIS_OS_NAME}.tar.gz" spago
