module Spago
  ( initProject
  , install
  , sources
  , build
  , test
  , repl
  , bundle
  , makeModule
  , printVersion
  , listPackages
  , ModuleName(..)
  , TargetPath(..)
  , SourcePath(..)
  , WithMain(..)
  , PursArg(..)
  ,
  ) where

import qualified Control.Concurrent.Async.Pool as Async
import           Control.Exception             (SomeException, handle, try)
import           Control.Monad.IO.Class        (liftIO)
import           Data.Foldable                 (for_, traverse_)
import qualified Data.List                     as List
import qualified Data.Map                      as Map
import           Data.Maybe                    (fromMaybe)
import           Data.Text                     (Text)
import qualified Data.Text                     as Text
import           Data.Traversable              (for)
import           Data.Version                  (showVersion)
import qualified Paths_spago                   as Pcli
import           System.IO                     (hPutStrLn)
import qualified System.Process                as Process
import qualified Turtle                        as T hiding (die, echo)

import qualified PscPackage
import           Spago.Config                  (Config (..))
import qualified Spago.Config                  as Config
import           Spago.Spacchetti              (Package (..), PackageName (..))
import qualified Spago.Templates               as Templates
import           Spago.Turtle




-- | The directory in which spago will put its tempfiles
spagoDir :: Text
spagoDir = ".spago/"


-- | Init a new Spago project:
--   - create `packages.dhall` to manage the package set, overrides, etc
--   - create `spago.dhall` to manage project config: name, deps, etc
--   - create an example `src` folder
--   - create an example `test` folder
initProject :: Bool -> IO ()
initProject force = do
  -- packages.dhall and spago.dhall overwrite can be forced
  PscPackage.makePackagesDhall force "init"
  Config.makeConfig force
  T.mktree "src"
  T.mktree "test"
  -- But the other files in the template are just skipped if already there.
  -- Because you might want to just init a project with your own source files,
  -- or just migrate a psc-package project
  copyIfNotExists "src/Main.purs" Templates.srcMain
  copyIfNotExists "test/Main.purs" Templates.testMain
  copyIfNotExists ".gitignore" Templates.gitignore
  echo "Set up a local Spago project."
  echo "Try running `spago install`"
  where
    copyIfNotExists dest srcTemplate = do
      let destPath = T.fromText dest
      (T.testfile destPath) >>= \case
        True  -> echo ("Found existing " <> surroundQuote dest <> ", not overwriting it")
        False -> T.writeTextFile destPath srcTemplate


-- | Returns the dir path for a given package
getPackageDir :: (PackageName, Package) -> Text
getPackageDir (PackageName{..}, Package{..})
  = spagoDir <> packageName <> "/" <> version

getGlobs :: [(PackageName, Package)] -> [Text]
getGlobs = map (\pair -> getPackageDir pair <> "/src/**/*.purs")


getDep :: (PackageName, Package) -> IO ()
getDep pair@(PackageName{..}, Package{..} ) = do
  exists <- T.testdir $ T.fromText packageDir
  if exists
    then do
      echo $ quotedName <> " already installed"
    else do
      echo $ "Installing " <> quotedName
      withDirectory (T.fromText packageDir) $ do
        (T.systemStrictWithErr processWithNewCwd T.empty) >>= \case
          (T.ExitSuccess, _, _) -> pure ()
          (_, _stdout, stderr) -> do
            echo ("\nFailed to install dependency " <> quotedName)
            echo "\nGit output:"
            echo stderr
            die "Aborting installation.."
  where
    packageDir = getPackageDir pair

    quotedName = surroundQuote packageName

    -- TODO:
    -- It is theoretically possible to put a commit hash in the ref to fetch,
    -- however, for how the Github server works, unless a commit is less than
    -- one hour old, you cannot `fetch` by commit hash
    -- If you want a commit by sha, you have to clone the whole repo history
    -- for a given ref (like master) and then look for the commit sha
    -- However, on Github you can actually get a snapshot for a specific sha,
    -- by calling archives/sha.tar.gz link.
    -- So basically we can check if we are dealing with a Github url and a commit hash,
    -- and if yes we fetch the tar.gz (instead of running this git commands), otherwise we fail

    cmd = Text.intercalate " && "
           [ "git init"
           , "git remote add origin " <> repo
           , "git fetch origin " <> version
           , "git -c advice.detachedHead=false checkout FETCH_HEAD"
           ]

    -- Here we set the package directory as the cwd of the new process.
    -- This is the "right" way to do it (instead of using e.g.
    -- System.Directory.withCurrentDirectory), as that's apparently
    -- not thread-safe
    processWithNewCwd = (Process.shell (Text.unpack cmd))
      { Process.cwd = Just $ Text.unpack packageDir }

getAllDependencies :: Config -> [(PackageName, Package)]
getAllDependencies Config { dependencies = deps, packages = pkgs } =
  Map.toList $ List.foldl' go Map.empty deps
  where
    go acc dep
      | Map.member dep acc = acc
      | otherwise =
          case Map.lookup dep pkgs of
            -- lazy error handling, user gets crash
            Nothing -> error $ "Package " <> show dep <> " was missing from the package set."
            Just x@(Package { dependencies = innerDeps }) -> do
              let newAcc = List.foldl' go acc innerDeps
              Map.insert dep x newAcc

-- | Fetch all dependencies into `.spago/`
install :: Maybe Int -> IO ()
install maybeLimit = do
  -- Make sure .spago exists
  T.mktree $ T.fromText spagoDir
  config <- Config.ensureConfig
  let deps = getAllDependencies config
  echoStr $ "Installing " <> show (List.length deps) <> " dependencies."
  Async.withTaskGroup limit $ \taskGroup -> do
    asyncs <- for deps $ \dep -> Async.async taskGroup $ getDep dep
    handle (handler asyncs) $ for_ asyncs Async.wait
    echo "Installation complete."
  where
    -- Here we have this weird exception handling so that threads can clean after
    -- themselves (e.g. remove the directory they might have created) in case an
    -- asynchronous exception happens.
    -- So if any Exception happens while `wait`ing for any thread, we go over all
    -- the `asyncs` (the completed ones will not be affected) and `cancel` them.
    -- This throws an AsyncException in their thread, which causes the bracket to
    -- run the cleanup. However, we have to be careful afterwards, as `cancel` only
    -- waits for the exception to be thrown there, and we have to `wait` ourselves
    -- (with `waitCatch` so that we ignore any exception we are thrown and the `for_`
    -- completes) for the asyncs to finish their cleanup.
    handler asyncs (_e :: SomeException) = do
      for_ asyncs $ \async -> do
        Async.cancel async
        Async.waitCatch async
      die "Installation failed."

    -- We run a pretty high amount of threads by default, but this can be
    -- limited by specifying an option
    limit = fromMaybe 100 maybeLimit


-- | A list of the packages that can be added to this project
listPackages :: IO ()
listPackages = do
<<<<<<< HEAD
    config <- Config.ensureConfig
    let names = getPackageNames config
    _ <- traverse echo names
    pure ()
=======
  config <- ensureConfig
  traverse_ echo $ getPackageNames config

  where
    -- | Get all the package names from the configuration
    getPackageNames :: Config -> [Text]
    getPackageNames Config {packages = pkgs } =
      map toText $ Map.toList pkgs
>>>>>>> c66f517e

    toText (PackageName{..},Package{..}) =
      packageName <> " (" <> version <> ", " <> repo <> ")"


-- | Get source globs of dependencies listed in `spago.dhall`
sources :: IO ()
sources = do
  config <- Config.ensureConfig
  let
    deps = getAllDependencies config
    globs = getGlobs deps
  _ <- traverse echo globs
  pure ()


-- | Build the project with purs, passing through
--   the additional args in the list
<<<<<<< HEAD
build :: [TargetPath] -> [T.Text] -> IO ()
build sourcePaths passthroughArgs = do
  config <- Config.ensureConfig
=======
build :: (Maybe Int) -> [SourcePath] -> [PursArg] -> IO ()
build maybeLimit sourcePaths passthroughArgs = do
  config <- ensureConfig
  install maybeLimit
>>>>>>> c66f517e
  let
    deps  = getAllDependencies config
    globs = getGlobs deps <> ["src/**/*.purs", "test/**/*.purs"] <> map unSourcePath sourcePaths
    paths = Text.intercalate " " $ surroundQuote <$> globs
    args  = Text.intercalate " " $ map unPursArg passthroughArgs
    cmd = "purs compile " <> args <> " " <> paths
  T.shell cmd T.empty >>= \case
    T.ExitSuccess -> echo "Build succeeded."
    T.ExitFailure n -> die ("Failed to build: " <> T.repr n)


newtype ModuleName = ModuleName { unModuleName :: T.Text }
newtype TargetPath = TargetPath { unTargetPath :: T.Text }
newtype SourcePath = SourcePath { unSourcePath :: T.Text }
newtype PursArg = PursArg { unPursArg :: T.Text }

data WithMain = WithMain | WithoutMain

repl :: [SourcePath] -> [PursArg] -> IO ()
repl sourcePaths passthroughArgs = do
  config <- Config.ensureConfig
  let
    deps  = getAllDependencies config
    globs = getGlobs deps <> ["src/**/*.purs", "test/**/*.purs"] <> map unSourcePath sourcePaths
    args  = Text.unpack <$> ["repl"] <> globs <> map unPursArg passthroughArgs
  T.view $ liftIO $ Process.callProcess "purs" args

-- | Test the project: compile and run the Test.Main
--   (or the provided module name) with node
test :: Maybe ModuleName -> Maybe Int -> [SourcePath] -> [PursArg] -> IO ()
test maybeModuleName maybeLimit paths passthroughArgs = do
  build maybeLimit paths passthroughArgs
  T.shell cmd T.empty >>= \case
    T.ExitSuccess   -> echo "Tests succeeded."
    T.ExitFailure n -> die $ "Tests failed: " <> T.repr n
  where
    moduleName = fromMaybe (ModuleName "Test.Main") maybeModuleName
    cmd = "node -e 'require(\"./output/" <> unModuleName moduleName <> "\").main()'"


prepareBundleDefaults :: Maybe ModuleName -> Maybe TargetPath -> (ModuleName, TargetPath)
prepareBundleDefaults maybeModuleName maybeTargetPath = (moduleName, targetPath)
  where
    moduleName = fromMaybe (ModuleName "Main") maybeModuleName
    targetPath = fromMaybe (TargetPath "index.js") maybeTargetPath


-- | Bundle the project to a js file
bundle :: WithMain -> Maybe ModuleName -> Maybe TargetPath -> IO ()
bundle withMain maybeModuleName maybeTargetPath = do
  let ((ModuleName moduleName), (TargetPath targetPath))
        = prepareBundleDefaults maybeModuleName maybeTargetPath

      main = case withMain of
        WithMain    -> " --main " <> moduleName
        WithoutMain -> ""

      cmd
        = "purs bundle \"output/*/*.js\""
        <> " -m " <> moduleName
        <> main
        <> " -o " <> targetPath

  T.shell cmd T.empty >>= \case
    T.ExitSuccess   -> echo $ "Bundle succeeded and output file to " <> targetPath
    T.ExitFailure n -> die $ "Bundle failed: " <> T.repr n


-- | Bundle into a CommonJS module
makeModule :: Maybe ModuleName -> Maybe TargetPath -> IO ()
makeModule maybeModuleName maybeTargetPath = do
  let (moduleName, targetPath) = prepareBundleDefaults maybeModuleName maybeTargetPath
      jsExport = Text.unpack $ "\nmodule.exports = PS[\""<> unModuleName moduleName <> "\"];"
  echo "Bundling first..."
  bundle WithoutMain (Just moduleName) (Just targetPath)
  -- Here we append the CommonJS export line at the end of the bundle
  try (T.with
        (T.appendonly $ T.fromText $ unTargetPath targetPath)
        ((flip hPutStrLn) jsExport))
    >>= \case
      Right _ -> echo $ "Make module succeeded and output file to " <> unTargetPath targetPath
      Left (n :: SomeException) -> die $ "Make module failed: " <> T.repr n


-- | Print out Spago version
printVersion :: IO ()
printVersion =
  echoStr $ showVersion Pcli.version<|MERGE_RESOLUTION|>--- conflicted
+++ resolved
@@ -182,21 +182,14 @@
 -- | A list of the packages that can be added to this project
 listPackages :: IO ()
 listPackages = do
-<<<<<<< HEAD
-    config <- Config.ensureConfig
-    let names = getPackageNames config
-    _ <- traverse echo names
-    pure ()
-=======
-  config <- ensureConfig
+  config <- Config.ensureConfig
   traverse_ echo $ getPackageNames config
 
   where
     -- | Get all the package names from the configuration
     getPackageNames :: Config -> [Text]
-    getPackageNames Config {packages = pkgs } =
+    getPackageNames Config { packages = pkgs } =
       map toText $ Map.toList pkgs
->>>>>>> c66f517e
 
     toText (PackageName{..},Package{..}) =
       packageName <> " (" <> version <> ", " <> repo <> ")"
@@ -215,16 +208,10 @@
 
 -- | Build the project with purs, passing through
 --   the additional args in the list
-<<<<<<< HEAD
-build :: [TargetPath] -> [T.Text] -> IO ()
-build sourcePaths passthroughArgs = do
-  config <- Config.ensureConfig
-=======
 build :: (Maybe Int) -> [SourcePath] -> [PursArg] -> IO ()
 build maybeLimit sourcePaths passthroughArgs = do
-  config <- ensureConfig
+  config <- Config.ensureConfig
   install maybeLimit
->>>>>>> c66f517e
   let
     deps  = getAllDependencies config
     globs = getGlobs deps <> ["src/**/*.purs", "test/**/*.purs"] <> map unSourcePath sourcePaths
