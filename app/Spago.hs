module Spago
  ( initProject
  , install
  , sources
  , build
  , test
  , repl
  , bundle
  , verify
  , makeModule
  , printVersion
  , listPackages
  , ModuleName(..)
  , TargetPath(..)
  , SourcePath(..)
  , WithMain(..)
  , PursArg(..)
  , PackageName(..)
  ) where

import qualified Control.Concurrent.Async.Pool as Async
import           Control.Exception             (SomeException, handle, try)
import           Control.Monad.IO.Class        (liftIO)
import           Data.Foldable                 (fold, for_, traverse_)
import qualified Data.List                     as List
import qualified Data.Map                      as Map
import           Data.Maybe                    (fromMaybe)
import qualified Data.Set                      as Set
import           Data.Text                     (Text)
import qualified Data.Text                     as Text
import           Data.Traversable              (for)
import           Data.Version                  (showVersion)
import qualified Paths_spago                   as Pcli
import           System.IO                     (hPutStrLn)
import qualified System.Process                as Process
import qualified Turtle                        as T hiding (die, echo)

import qualified PscPackage
import           Spago.Config                  (Config (..), addDependencies)
import qualified Spago.Config                  as Config
<<<<<<< HEAD
import           Spago.Spacchetti              (Package (..), PackageName (..), PackageSet,
                                                Repo (..))
=======
import           Spago.Spacchetti              (Package (..), PackageName (..), Packages, Repo (..))
>>>>>>> 257a208c
import qualified Spago.Templates               as Templates
import           Spago.Turtle




-- | The directory in which spago will put its tempfiles
spagoDir :: Text
spagoDir = ".spago/"


-- | Init a new Spago project:
--   - create `packages.dhall` to manage the package set, overrides, etc
--   - create `spago.dhall` to manage project config: name, deps, etc
--   - create an example `src` folder (if needed)
--   - create an example `test` folder (if needed)
initProject :: Bool -> IO ()
initProject force = do
  -- packages.dhall and spago.dhall overwrite can be forced
  PscPackage.makePackagesDhall force "init"
  Config.makeConfig force

  -- If these directories (or files) exist, we skip copying "sample sources"
  -- Because you might want to just init a project with your own source files,
  -- or just migrate a psc-package project
  whenDirNotExists "src" $ do
    copyIfNotExists "src/Main.purs" Templates.srcMain

  whenDirNotExists "test" $ do
    copyIfNotExists "test/Main.purs" Templates.testMain

  copyIfNotExists ".gitignore" Templates.gitignore

  echo "Set up a local Spago project."
  echo "Try running `spago install`"

  where
    whenDirNotExists dir action = do
      let dirPath = T.fromText dir
      dirExists <- T.testdir dirPath
      case dirExists of
        True ->
          echo
            $ "Found existing directory "
            <> surroundQuote dir
            <> ", skipping copy of sample sources"
        False -> do
          T.mktree dirPath
          action

    copyIfNotExists dest srcTemplate = do
      let destPath = T.fromText dest
      (T.testfile destPath) >>= \case
        True  -> echo $ "Found existing " <> surroundQuote dest <> ", not overwriting it"
        False -> T.writeTextFile destPath srcTemplate


-- | Returns the dir path for a given package
--   If the package is from a remote git repo, return the .spago folder in which we cloned
--   Otherwise return the local folder
getPackageDir :: (PackageName, Package) -> Text
getPackageDir (PackageName{..}, Package{ repo = Remote _, ..})
  = spagoDir <> packageName <> "/" <> version
getPackageDir (_, Package{ repo = Local path })
  = path


getGlobs :: [(PackageName, Package)] -> [Text]
getGlobs = map (\pair -> getPackageDir pair <> "/src/**/*.purs")


-- | If the repo points to a remote git, fetch it in the .spago folder.
--   If it's a local directory do nothing
fetchPackage :: (PackageName, Package) -> IO ()
fetchPackage (PackageName package, Package { repo = Local path }) =
  echo $ "Skipping package "
      <> surroundQuote package
      <> ", using local path: "
      <> surroundQuote path
fetchPackage pair@(PackageName{..}, Package{ repo = Remote repo, ..} ) = do
  exists <- T.testdir $ T.fromText packageDir
  if exists
    then do
      echo $ quotedName <> " already installed"
    else do
      echo $ "Installing " <> quotedName
      withDirectory (T.fromText packageDir) $ do
        (T.systemStrictWithErr processWithNewCwd T.empty) >>= \case
          (T.ExitSuccess, _, _) -> pure ()
          (_, _stdout, stderr) -> do
            echo ("\nFailed to install dependency " <> quotedName)
            echo "\nGit output:"
            echo stderr
            die "Aborting installation.."
  where
    packageDir = getPackageDir pair

    quotedName = surroundQuote packageName

    -- TODO:
    -- It is theoretically possible to put a commit hash in the ref to fetch,
    -- however, for how the Github server works, unless a commit is less than
    -- one hour old, you cannot `fetch` by commit hash
    -- If you want a commit by sha, you have to clone the whole repo history
    -- for a given ref (like master) and then look for the commit sha
    -- However, on Github you can actually get a snapshot for a specific sha,
    -- by calling archives/sha.tar.gz link.
    -- So basically we can check if we are dealing with a Github url and a commit hash,
    -- and if yes we fetch the tar.gz (instead of running this git commands), otherwise we fail

    cmd = Text.intercalate " && "
           [ "git init"
           , "git remote add origin " <> repo
           , "git fetch origin " <> version
           , "git -c advice.detachedHead=false checkout FETCH_HEAD"
           ]

    -- Here we set the package directory as the cwd of the new process.
    -- This is the "right" way to do it (instead of using e.g.
    -- System.Directory.withCurrentDirectory), as that's apparently
    -- not thread-safe
    processWithNewCwd = (Process.shell (Text.unpack cmd))
      { Process.cwd = Just $ Text.unpack packageDir }


<<<<<<< HEAD
fetchPackages :: Maybe Int -> [(PackageName, Package)] -> IO ()
fetchPackages maybeLimit deps = do
=======
  Config.checkPursIsUpToDate

  let deps = getAllDependencies config
>>>>>>> 257a208c
  echoStr $ "Installing " <> show (List.length deps) <> " dependencies."
  Async.withTaskGroup limit $ \taskGroup -> do
    asyncs <- for deps $ \dep -> Async.async taskGroup $ fetchPackage dep
    handle (handler asyncs) $ for_ asyncs Async.wait
    echo "Installation complete."
  where
    -- Here we have this weird exception handling so that threads can clean after
    -- themselves (e.g. remove the directory they might have created) in case an
    -- asynchronous exception happens.
    -- So if any Exception happens while `wait`ing for any thread, we go over all
    -- the `asyncs` (the completed ones will not be affected) and `cancel` them.
    -- This throws an AsyncException in their thread, which causes the bracket to
    -- run the cleanup. However, we have to be careful afterwards, as `cancel` only
    -- waits for the exception to be thrown there, and we have to `wait` ourselves
    -- (with `waitCatch` so that we ignore any exception we are thrown and the `for_`
    -- completes) for the asyncs to finish their cleanup.
    handler asyncs (_e :: SomeException) = do
      for_ asyncs $ \async -> do
        Async.cancel async
        Async.waitCatch async
      die "Installation failed."

    -- We run a pretty high amount of threads by default, but this can be
    -- limited by specifying an option
    limit = fromMaybe 100 maybeLimit


-- | Return all the transitive dependencies of the current project
getProjectDeps :: Config -> IO [(PackageName, Package)]
getProjectDeps Config{..} = getTransitiveDeps packages dependencies


-- | Return the transitive dependencies of a list of packages
getTransitiveDeps :: PackageSet -> [PackageName] -> IO [(PackageName, Package)]
getTransitiveDeps packageSet deps =
  Map.toList . fold <$> traverse (go Set.empty) deps
  where
    go seen dep
      | dep `Set.member` seen =
          die $ "Cycle in package dependencies at package " <> packageName dep
      | otherwise =
        case Map.lookup dep packageSet of
          Nothing ->
            die $ "Package " <> Text.pack (show dep) <> " was missing from the package set."
          Just info@Package{ .. } -> do
            m <- fold <$> traverse (go (Set.insert dep seen)) dependencies
            pure (Map.insert dep info m)


getReverseDeps  :: PackageSet -> PackageName -> IO [(PackageName, Package)]
getReverseDeps db dep =
    List.nub <$> foldMap go (Map.toList db)
  where
    go pair@(packageName, Package {..}) =
      case List.find (== dep) dependencies of
        Nothing -> return mempty
        Just _ -> do
          innerDeps <- getReverseDeps db packageName
          return $ pair : innerDeps


-- | Fetch all dependencies into `.spago/`
install :: Maybe Int -> [PackageName] -> IO ()
install maybeLimit packages = do
  -- Make sure .spago exists
  T.mktree $ T.fromText spagoDir

  -- Only call addDependencies if new packages are supplied
  case packages of
    [] -> pure ()
    additional ->
        -- Config is loaded here, because we will change it when
        -- adding packages, we will reload it later on
        -- (which will have the updates)
        Config.ensureConfig >>= flip addDependencies additional

  config <- Config.ensureConfig

  deps <- getProjectDeps config
  fetchPackages maybeLimit deps


-- | A list of the packages that can be added to this project
listPackages :: Bool -> IO ()
listPackages depsOnly = do
  config <- Config.ensureConfig
  let pkgs = getPackages depsOnly config
  if Map.null pkgs
    then echo "There are no dependencies listed in your spago.dhall"
    else traverse_ echo $ formatPackageNames pkgs

  where
    getPackages :: Bool -> Config -> Packages
    getPackages False (Config { packages = pkgs }) = pkgs
    getPackages _ (Config { packages = pkgs, dependencies = deps}) =
      Map.restrictKeys pkgs (Set.fromList deps)

    -- | Format all the package names from the configuration
    formatPackageNames :: Packages -> [Text]
    formatPackageNames pkgs =
      let
        pkgsList = Map.toList pkgs

        longestName = maximum $ fmap (Text.length . packageName . fst) pkgsList
        longestVersion = maximum $ fmap (Text.length . version . snd) pkgsList

        renderPkg (PackageName{..},Package{..})
          = leftPad longestName packageName <> " "
          <> leftPad longestVersion version <> "   "
          <> Text.pack (show repo)
      in map renderPkg pkgsList

    leftPad :: Int -> Text -> Text
    leftPad n s
      | Text.length s < n  = s <> Text.replicate (n - Text.length s) " "
      | otherwise = s


-- | Get source globs of dependencies listed in `spago.dhall`
sources :: IO ()
sources = do
  config <- Config.ensureConfig
  deps <- getProjectDeps config
  _ <- traverse echo $ getGlobs deps
  pure ()


verify :: Maybe Int -> Maybe PackageName -> IO ()
verify maybeLimit maybePackage = do
  Config{..} <- Config.ensureConfig
  case maybePackage of
    -- If no package is specified, verify all of them
    Nothing -> verifyPackages packages (Map.toList packages)
    -- In case we have a package, search in the package set for it
    Just packageName -> do
      case Map.lookup packageName packages of
        Nothing -> die $ "No packages found with the name " <> Text.pack (show packageName)
        Just package -> do
          reverseDeps <- getReverseDeps packages packageName
          let toVerify = [(packageName, package)] <> reverseDeps
          verifyPackages packages toVerify
  where
    verifyPackages :: PackageSet -> [(PackageName, Package)] -> IO ()
    verifyPackages packageSet packages = do
      echoStr $ "Verifying "
              <> show (length packages)
              <> " packages, this might take a while.."
      traverse_ (verifyPackage packageSet) (fst <$> packages)

    verifyPackage :: PackageSet -> PackageName -> IO ()
    verifyPackage packageSet name = do
      deps <- getTransitiveDeps packageSet [name]
      let globs = getGlobs deps
          paths = Text.intercalate " " $ surroundQuote <$> globs
          cmd = "purs compile " <> paths
          quotedName = surroundQuote $ packageName name
      fetchPackages maybeLimit deps
      echo $ "Verifying package " <> quotedName
      T.shell cmd T.empty >>= \case
        T.ExitSuccess -> echo $ "Successfully verified " <> quotedName
        T.ExitFailure n -> die ("Failed to build: " <> T.repr n)


-- | Build the project with purs, passing through
--   the additional args in the list
build :: (Maybe Int) -> [SourcePath] -> [PursArg] -> IO ()
build maybeLimit sourcePaths passthroughArgs = do
  config <- Config.ensureConfig
  install maybeLimit mempty
  deps <- getProjectDeps config
  let
    globs = getGlobs deps <> ["src/**/*.purs", "test/**/*.purs"] <> map unSourcePath sourcePaths
    paths = Text.intercalate " " $ surroundQuote <$> globs
    args  = Text.intercalate " " $ map unPursArg passthroughArgs
    cmd = "purs compile " <> args <> " " <> paths
  T.shell cmd T.empty >>= \case
    T.ExitSuccess -> echo "Build succeeded."
    T.ExitFailure n -> die ("Failed to build: " <> T.repr n)


newtype ModuleName = ModuleName { unModuleName :: T.Text }
newtype TargetPath = TargetPath { unTargetPath :: T.Text }
newtype SourcePath = SourcePath { unSourcePath :: T.Text }
newtype PursArg = PursArg { unPursArg :: T.Text }

data WithMain = WithMain | WithoutMain

repl :: [SourcePath] -> [PursArg] -> IO ()
repl sourcePaths passthroughArgs = do
  config <- Config.ensureConfig
  deps <- getProjectDeps config
  let
    globs = getGlobs deps <> ["src/**/*.purs", "test/**/*.purs"] <> map unSourcePath sourcePaths
    args  = Text.unpack <$> ["repl"] <> globs <> map unPursArg passthroughArgs
  T.view $ liftIO $ Process.callProcess "purs" args

-- | Test the project: compile and run the Test.Main
--   (or the provided module name) with node
test :: Maybe ModuleName -> Maybe Int -> [SourcePath] -> [PursArg] -> IO ()
test maybeModuleName maybeLimit paths passthroughArgs = do
  build maybeLimit paths passthroughArgs
  T.shell cmd T.empty >>= \case
    T.ExitSuccess   -> echo "Tests succeeded."
    T.ExitFailure n -> die $ "Tests failed: " <> T.repr n
  where
    moduleName = fromMaybe (ModuleName "Test.Main") maybeModuleName
    cmd = "node -e \"require('./output/" <> unModuleName moduleName <> "').main()\""


prepareBundleDefaults :: Maybe ModuleName -> Maybe TargetPath -> (ModuleName, TargetPath)
prepareBundleDefaults maybeModuleName maybeTargetPath = (moduleName, targetPath)
  where
    moduleName = fromMaybe (ModuleName "Main") maybeModuleName
    targetPath = fromMaybe (TargetPath "index.js") maybeTargetPath


-- | Bundle the project to a js file
bundle :: WithMain -> Maybe ModuleName -> Maybe TargetPath -> IO ()
bundle withMain maybeModuleName maybeTargetPath = do
  let ((ModuleName moduleName), (TargetPath targetPath))
        = prepareBundleDefaults maybeModuleName maybeTargetPath

      main = case withMain of
        WithMain    -> " --main " <> moduleName
        WithoutMain -> ""

      cmd
        = "purs bundle \"output/*/*.js\""
        <> " -m " <> moduleName
        <> main
        <> " -o " <> targetPath

  T.shell cmd T.empty >>= \case
    T.ExitSuccess   -> echo $ "Bundle succeeded and output file to " <> targetPath
    T.ExitFailure n -> die $ "Bundle failed: " <> T.repr n


-- | Bundle into a CommonJS module
makeModule :: Maybe ModuleName -> Maybe TargetPath -> IO ()
makeModule maybeModuleName maybeTargetPath = do
  let (moduleName, targetPath) = prepareBundleDefaults maybeModuleName maybeTargetPath
      jsExport = Text.unpack $ "\nmodule.exports = PS[\""<> unModuleName moduleName <> "\"];"
  echo "Bundling first..."
  bundle WithoutMain (Just moduleName) (Just targetPath)
  -- Here we append the CommonJS export line at the end of the bundle
  try (T.with
        (T.appendonly $ T.fromText $ unTargetPath targetPath)
        ((flip hPutStrLn) jsExport))
    >>= \case
      Right _ -> echo $ "Make module succeeded and output file to " <> unTargetPath targetPath
      Left (n :: SomeException) -> die $ "Make module failed: " <> T.repr n


-- | Print out Spago version
printVersion :: IO ()
printVersion =
  echoStr $ showVersion Pcli.version<|MERGE_RESOLUTION|>--- conflicted
+++ resolved
@@ -38,12 +38,8 @@
 import qualified PscPackage
 import           Spago.Config                  (Config (..), addDependencies)
 import qualified Spago.Config                  as Config
-<<<<<<< HEAD
 import           Spago.Spacchetti              (Package (..), PackageName (..), PackageSet,
                                                 Repo (..))
-=======
-import           Spago.Spacchetti              (Package (..), PackageName (..), Packages, Repo (..))
->>>>>>> 257a208c
 import qualified Spago.Templates               as Templates
 import           Spago.Turtle
 
@@ -169,14 +165,11 @@
       { Process.cwd = Just $ Text.unpack packageDir }
 
 
-<<<<<<< HEAD
 fetchPackages :: Maybe Int -> [(PackageName, Package)] -> IO ()
 fetchPackages maybeLimit deps = do
-=======
+
   Config.checkPursIsUpToDate
 
-  let deps = getAllDependencies config
->>>>>>> 257a208c
   echoStr $ "Installing " <> show (List.length deps) <> " dependencies."
   Async.withTaskGroup limit $ \taskGroup -> do
     asyncs <- for deps $ \dep -> Async.async taskGroup $ fetchPackage dep
