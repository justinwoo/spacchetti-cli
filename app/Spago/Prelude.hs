module Spago.Prelude
  ( echo
  , echoStr
  , echoDebug
  , die
  , throws
  , hush
  , withDirectory
  , pathFromText
  , GlobalOptions (..)
  , Spago
  , module X
  , Typeable
  , Proxy(..)
  , Text
  , NonEmpty (..)
  , Seq (..)
  , Map
  , Generic
  , Proxy(..)
  , Turtle.Alternative
  , Pretty
  , FilePath
  , IOException
  , ExitCode (..)
  , (<|>)
  , (</>)
  , (^..)
  , transformMOf
  , testfile
  , testdir
  , mktree
  , mv
  , cptree
  , readTextFile
  , writeTextFile
  , atomically
  , newTVarIO
  , readTVar
  , readTVarIO
  , writeTVar
  , isAbsolute
  , pathSeparator
  , headMay
  , for
  , try
  , makeAbsolute
  , hPutStrLn
  , many
  , empty
  , callProcess
  , shell
  , shellStrict
  , systemStrictWithErr
  , viewShell
  , repr
  , with
  , appendonly
  , async'
  , withTaskGroup'
  , Turtle.mktempdir
  ) where

<<<<<<< HEAD
import           Control.Applicative           (empty, many, (<|>))
import qualified Control.Concurrent.Async.Pool as Async
import           Control.Lens                  ((^..))
import           Control.Lens.Combinators      (transformMOf)
import           Control.Monad                 as X
import           Control.Monad.Catch           as X hiding (try)
import           Control.Monad.Reader          as X
import           Data.Aeson                    as X
import           Data.Either                   as X
import           Data.Foldable                 as X
import           Data.List.NonEmpty            (NonEmpty (..))
import           Data.Map                      (Map)
import           Data.Maybe                    as X
import           Data.Sequence                 (Seq (..))
import           Data.Text                     (Text)
import qualified Data.Text                     as Text
import           Data.Text.Prettyprint.Doc     (Pretty)
import           Data.Traversable              (for)
import           Data.Typeable                 (Proxy (..), Typeable)
import           GHC.Conc                      (atomically, newTVarIO, readTVar, readTVarIO,
                                                writeTVar)
import           GHC.Generics                  (Generic)
import           Prelude                       as X hiding (FilePath)
import           Safe                          (headMay)
import           System.FilePath               (isAbsolute, pathSeparator, (</>))
import           System.IO                     (hPutStrLn)
import qualified System.IO
import           Turtle                        (ExitCode (..), FilePath, appendonly, mktree, repr,
                                                shell, shellStrict, systemStrictWithErr, testdir,
                                                testfile)
import qualified Turtle                        as Turtle
import           UnliftIO                      (MonadUnliftIO, withRunInIO)
import           UnliftIO.Directory            (makeAbsolute)
import           UnliftIO.Exception            (try, IOException)
import           UnliftIO.Process              (callProcess)
=======
import           Control.Applicative       (empty, many, (<|>))
import           Control.Lens              ((^..))
import           Control.Lens.Combinators  (transformMOf)
import           Control.Monad             as X
import           Control.Monad.Catch       as X
import           Control.Monad.Reader      as X
import           Data.Aeson                as X
import           Data.Either               as X
import           Data.Foldable             as X
import           Data.List.NonEmpty        (NonEmpty (..))
import           Data.Map                  (Map)
import           Data.Maybe                as X
import           Data.Sequence             (Seq (..))
import           Data.Text                 (Text)
import qualified Data.Text                 as Text
import           Data.Text.Prettyprint.Doc (Pretty)
import           Data.Traversable          (for)
import           Data.Typeable             (Proxy (..), Typeable)
import           GHC.Conc                  (atomically, newTVarIO, readTVar, readTVarIO, writeTVar)
import           GHC.Generics              (Generic)
import           Prelude                   as X hiding (FilePath)
import           Safe                      (headMay)
import           System.FilePath           (isAbsolute, pathSeparator, (</>))
import           System.IO                 (hPutStrLn)
import           Turtle                    (ExitCode (..), FilePath, appendonly, mktree, repr,
                                            shell, shellStrict, systemStrictWithErr, testdir,
                                            testfile)
import qualified Turtle                    as Turtle
import           UnliftIO                  (MonadUnliftIO)
import           UnliftIO.Directory        (makeAbsolute)
import           UnliftIO.Process          (callProcess)
>>>>>>> 4eb5dfe4

-- | Generic Error that we throw on program exit.
--   We have it so that errors are displayed nicely to the user
--   (the default Turtle.die is not nice)
newtype SpagoError = SpagoError { _unError :: Text }
instance Exception SpagoError
instance Show SpagoError where
  show (SpagoError err) = Text.unpack err


data GlobalOptions = GlobalOptions
  { debug :: Bool
  }

type Spago m =
  ( MonadReader GlobalOptions m
  , MonadIO m
  , MonadUnliftIO m
  , MonadCatch m
  , Turtle.Alternative m
  , MonadMask m
  )

echo :: MonadIO m => Text -> m ()
echo = Turtle.printf (Turtle.s Turtle.% "\n")

echoStr :: MonadIO m => String -> m ()
echoStr = echo . Text.pack

echoDebug :: Spago m => Text -> m ()
echoDebug str = do
  hasDebug <- asks debug
  Turtle.when hasDebug $ do
    echo str

die :: MonadThrow m => Text -> m a
die reason = throwM $ SpagoError reason

-- | Throw Lefts
throws :: MonadThrow m => Exception e => Either e a -> m a
throws (Left  e) = throwM e
throws (Right a) = pure a

-- | Suppress the 'Left' value of an 'Either'
hush :: Either a b -> Maybe b
hush = either (const Nothing) Just

-- | Manage a directory tree as a resource, deleting it if we except during the @action@
--   NOTE: you should make sure the directory doesn't exist before calling this.
withDirectory :: Turtle.FilePath -> IO a -> IO a
withDirectory dir action = (Turtle.mktree dir >> action) `onException` (Turtle.rmtree dir)


pathFromText :: Text -> Turtle.FilePath
pathFromText = Turtle.fromText


readTextFile :: MonadIO m => Turtle.FilePath -> m Text
readTextFile = liftIO . Turtle.readTextFile


writeTextFile :: MonadIO m => Turtle.FilePath -> Text -> m ()
writeTextFile path text = liftIO $ Turtle.writeTextFile path text


with :: MonadIO m => Turtle.Managed a -> (a -> IO r) -> m r
with r f = liftIO $ Turtle.with r f


viewShell :: (MonadIO m, Show a) => Turtle.Shell a -> m ()
viewShell = Turtle.view


mv :: MonadIO m => System.IO.FilePath -> System.IO.FilePath -> m ()
mv from to = Turtle.mv (Turtle.decodeString from) (Turtle.decodeString to)


cptree :: MonadIO m => System.IO.FilePath -> System.IO.FilePath -> m ()
cptree from to = Turtle.cptree (Turtle.decodeString from) (Turtle.decodeString to)


withTaskGroup' :: Spago m => Int -> (Async.TaskGroup -> m b) -> m b
withTaskGroup' n action = withRunInIO $ \run -> Async.withTaskGroup n (\taskGroup -> run $ action taskGroup)

async' :: Spago m => Async.TaskGroup -> m a -> m (Async.Async a)
async' taskGroup action = withRunInIO $ \run -> Async.async taskGroup (run action)<|MERGE_RESOLUTION|>--- conflicted
+++ resolved
@@ -17,7 +17,6 @@
   , Seq (..)
   , Map
   , Generic
-  , Proxy(..)
   , Turtle.Alternative
   , Pretty
   , FilePath
@@ -61,7 +60,6 @@
   , Turtle.mktempdir
   ) where
 
-<<<<<<< HEAD
 import           Control.Applicative           (empty, many, (<|>))
 import qualified Control.Concurrent.Async.Pool as Async
 import           Control.Lens                  ((^..))
@@ -95,41 +93,8 @@
 import qualified Turtle                        as Turtle
 import           UnliftIO                      (MonadUnliftIO, withRunInIO)
 import           UnliftIO.Directory            (makeAbsolute)
-import           UnliftIO.Exception            (try, IOException)
+import           UnliftIO.Exception            (IOException, try)
 import           UnliftIO.Process              (callProcess)
-=======
-import           Control.Applicative       (empty, many, (<|>))
-import           Control.Lens              ((^..))
-import           Control.Lens.Combinators  (transformMOf)
-import           Control.Monad             as X
-import           Control.Monad.Catch       as X
-import           Control.Monad.Reader      as X
-import           Data.Aeson                as X
-import           Data.Either               as X
-import           Data.Foldable             as X
-import           Data.List.NonEmpty        (NonEmpty (..))
-import           Data.Map                  (Map)
-import           Data.Maybe                as X
-import           Data.Sequence             (Seq (..))
-import           Data.Text                 (Text)
-import qualified Data.Text                 as Text
-import           Data.Text.Prettyprint.Doc (Pretty)
-import           Data.Traversable          (for)
-import           Data.Typeable             (Proxy (..), Typeable)
-import           GHC.Conc                  (atomically, newTVarIO, readTVar, readTVarIO, writeTVar)
-import           GHC.Generics              (Generic)
-import           Prelude                   as X hiding (FilePath)
-import           Safe                      (headMay)
-import           System.FilePath           (isAbsolute, pathSeparator, (</>))
-import           System.IO                 (hPutStrLn)
-import           Turtle                    (ExitCode (..), FilePath, appendonly, mktree, repr,
-                                            shell, shellStrict, systemStrictWithErr, testdir,
-                                            testfile)
-import qualified Turtle                    as Turtle
-import           UnliftIO                  (MonadUnliftIO)
-import           UnliftIO.Directory        (makeAbsolute)
-import           UnliftIO.Process          (callProcess)
->>>>>>> 4eb5dfe4
 
 -- | Generic Error that we throw on program exit.
 --   We have it so that errors are displayed nicely to the user
