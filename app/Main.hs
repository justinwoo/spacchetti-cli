--- conflicted
+++ resolved
@@ -95,33 +95,10 @@
 
 
 parser :: T.Parser Command
-<<<<<<< HEAD
 parser = projectCommands
   T.<|> packageSetCommands
   T.<|> pscPackageCommands
   T.<|> otherCommands
-=======
-parser
-      = initProject
-  T.<|> install
-  T.<|> sources
-  T.<|> listPackages
-  T.<|> verify
-  T.<|> verifySet
-  T.<|> build
-  T.<|> repl
-  T.<|> docs
-  T.<|> test
-  T.<|> run
-  T.<|> bundle
-  T.<|> makeModule
-  T.<|> packageSetUpgrade
-  T.<|> freeze
-  T.<|> pscPackageLocalSetup
-  T.<|> pscPackageInsDhall
-  T.<|> pscPackageClean
-  T.<|> version
->>>>>>> e6e1d4a1
   where
     force       = T.switch "force" 'f' "Overwrite any project found in the current directory"
     watchBool   = T.switch "watch" 'w' "Watch for changes in local files and automatically rebuild"
@@ -150,12 +127,12 @@
             _            -> Nothing
       in T.optional $ T.opt wrap "filter" 'f' "Filter packages: direct deps with `direct`, transitive ones with `transitive`"
 
-<<<<<<< HEAD
     projectCommands = T.subcommandGroup "Project commands:"
       [ initProject
       , build
       , repl
       , test
+      , run
       , bundle
       , makeModule
       , docs
@@ -183,6 +160,12 @@
       ( "test"
       , "Test the project with some module, default Test.Main"
       , Test <$> mainModule <*> limitJobs <*> watch <*> sourcePaths <*> passthroughArgs
+      )
+      
+    run =
+      ( "run"
+      , "Runs the project with some module, default Main"
+      , Run <$> mainModule <*> limitJobs <*> watch <*> sourcePaths <*> passthroughArgs
       )
 
     bundle =
@@ -291,83 +274,7 @@
       , "Show spago version"
       , pure Version
       )
-=======
-    pscPackageLocalSetup
-      = T.subcommand "psc-package-local-setup" "Setup a local package set by creating a new packages.dhall"
-      $ PscPackageLocalSetup <$> force
-
-    pscPackageInsDhall
-      = T.subcommand "psc-package-insdhall" "Insdhall the local package set from packages.dhall"
-      $ pure PscPackageInsDhall
-
-    pscPackageClean
-      = T.subcommand "psc-package-clean" "Clean cached packages by deleting the .psc-package folder"
-      $ pure PscPackageClean
-
-    initProject
-      = T.subcommand "init" "Initialize a new sample project, or migrate a psc-package one"
-      $ Init <$> force
-
-    install
-      = T.subcommand "install" "Install (download) all dependencies listed in spago.dhall"
-      $ Install <$> limitJobs <*> packageNames
-
-    sources
-      = T.subcommand "sources" "List all the source paths (globs) for the dependencies of the project"
-      $ pure Sources
-
-    listPackages
-      = T.subcommand "list-packages" "List packages available in your packages.dhall"
-      $ ListPackages <$> packagesFilter
-
-    verify
-      = T.subcommand "verify" "Verify that a single package is consistent with the Package Set"
-      $ Verify <$> limitJobs <*> packageName
-
-    verifySet
-      = T.subcommand "verify-set" "Verify that the whole Package Set builds correctly"
-      $ VerifySet <$> limitJobs
-
-    build
-      = T.subcommand "build" "Install the dependencies and compile the current package"
-      $ Build <$> limitJobs <*> watch <*> sourcePaths <*> passthroughArgs
-
-    repl
-      = T.subcommand "repl" "Start a REPL"
-      $ Repl <$> sourcePaths <*> passthroughArgs
-
-    docs
-      = T.subcommand "docs" "Generate docs for the project and its dependencies"
-      $ Docs <$> sourcePaths
-
-    test
-      = T.subcommand "test" "Test the project with some module, default Test.Main"
-      $ Test <$> mainModule <*> limitJobs <*> watch <*> sourcePaths <*> passthroughArgs
-
-    run
-      = T.subcommand "run" "Runs the project with some module, default Main"
-      $ Run <$> mainModule <*> limitJobs <*> watch <*> sourcePaths <*> passthroughArgs
-
-    bundle
-      = T.subcommand "bundle" "Bundle the project, with optional main and target path arguments"
-      $ Bundle <$> mainModule <*> toTarget <*> noBuild <*> sourcePaths <*> passthroughArgs
-
-    makeModule
-      = T.subcommand "make-module" "Bundle a module into a CommonJS module"
-      $ MakeModule <$> mainModule <*> toTarget <*> noBuild <*> sourcePaths <*> passthroughArgs
-
-    packageSetUpgrade
-      = T.subcommand "package-set-upgrade" "Upgrade the upstream in packages.dhall to the latest package-sets release"
-      $ pure PackageSetUpgrade
-
-    freeze
-      = T.subcommand "freeze" "Recompute the hashes for the package-set"
-      $ pure Freeze
-
-    version
-      = T.subcommand "version" "Show spago version"
-      $ pure Version
->>>>>>> e6e1d4a1
+
 
 main :: IO ()
 main = do
