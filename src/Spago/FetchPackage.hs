--- conflicted
+++ resolved
@@ -96,15 +96,9 @@
   .  (HasLogFunc env, HasGlobalCache env)
   => GlobalCache.ReposMetadataV1 -> (PackageName, Package)
   -> RIO env ()
-<<<<<<< HEAD
-fetchPackage _ (PackageName package, Package { location = Local{..}}) =
-  logInfo $ display $ Messages.foundLocalPackage package localPath
-fetchPackage metadata pair@(packageName'@PackageName{..}, Package{ location = Remote{..}} ) = do
-=======
 fetchPackage _ (PackageName package, Package { location = Local{..} }) =
   logInfo $ display $ Messages.foundLocalPackage package localPath
 fetchPackage metadata pair@(packageName'@PackageName{..}, Package{ location = Remote{..} } ) = do
->>>>>>> 72315e00
   logDebug $ "Fetching package " <> display packageName
   GlobalCache globalCacheDir cacheFlag <- view (the @GlobalCache)
   let useGlobalCache = cacheFlag /= Just SkipCache
@@ -200,15 +194,9 @@
 --   If the package is from a remote git repo, return the folder inside the local cache
 --   Otherwise return the local folder
 getLocalCacheDir :: (PackageName, Package) -> FilePath.FilePath
-<<<<<<< HEAD
-getLocalCacheDir (packageName, Package{ location = Remote{..}}) = do
-  localCacheDir <> "/" <> getPackageDir packageName version
-getLocalCacheDir (_, Package{ location = Local{..}}) =
-=======
 getLocalCacheDir (packageName, Package{ location = Remote{..} }) = do
   localCacheDir <> "/" <> getPackageDir packageName version
 getLocalCacheDir (_, Package{ location = Local{..} }) =
->>>>>>> 72315e00
   Text.unpack localPath
 
 
