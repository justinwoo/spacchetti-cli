--- conflicted
+++ resolved
@@ -12,39 +12,35 @@
 import qualified Turtle
 
 
-requireCleanWorkingTree :: Spago m => m ()
+requireCleanWorkingTree :: Spago ()
 requireCleanWorkingTree = do
   clean <- hasCleanWorkingTree
   unless clean $ do
     die "Your git working tree is dirty. Please commit or stash your changes first."
 
 
-hasCleanWorkingTree :: Spago m => m Bool
+hasCleanWorkingTree :: Spago Bool
 hasCleanWorkingTree = do
   (code, out, err) <- Turtle.procStrictWithErr "git" ["status", "--porcelain"] empty
 
   when (code /= ExitSuccess) $ do
-<<<<<<< HEAD
-    echoDebug $ "git status stderr: " <> err
-=======
-    logDebug $ "git status stderr: " <> stderr
->>>>>>> f8d4de08
+    logDebug $ "git status stderr: " <> display err
     die "Unable to check git status. Perhaps git is not installed or this is not a git repository?"
 
   pure $ out == ""
 
 
-getAllTags :: Spago m => m [Text]
+getAllTags :: MonadIO m => m [Text]
 getAllTags = do
   fmap Text.lines $ Turtle.strict $ Turtle.inproc "git" ["tag", "--list"] empty
 
 
-commitAndTag :: Spago m => Text -> Text -> m ()
+commitAndTag :: MonadIO m => Text -> Text -> m ()
 commitAndTag tag message = do
   Turtle.procs "git" ["commit", "--quiet", "--allow-empty", "--message=" <> message] empty
   Turtle.procs "git" ["tag", "--annotate", "--message=" <> message, tag] empty
 
 
-isIgnored :: Spago m => Text -> m Bool
+isIgnored :: MonadIO m => Text -> m Bool
 isIgnored path = do
   (== ExitSuccess) <$> Turtle.proc "git" ["check-ignore", "--quiet", path] empty