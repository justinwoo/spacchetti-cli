module Spago.GlobalCache where

import           Spago.Prelude

import qualified Codec.Archive.Tar      as Tar
import qualified Codec.Compression.GZip as GZip
import qualified Control.Foldl          as Fold
import qualified Data.ByteString        as BS
import qualified Data.Map.Strict        as Map
import qualified Data.Text              as Text
import qualified Data.Time              as Time
import qualified Network.HTTP.Simple    as Http
import qualified System.Environment
import qualified System.FilePath        as FilePath
import qualified Turtle

<<<<<<< HEAD
import           Spago.PackageSet       (PackageName (..), Repo(..))
=======
import qualified Spago.Messages         as Messages
import           Spago.PackageSet       (PackageName (..))
>>>>>>> f8247762


newtype CommitHash = CommitHash Text
  deriving (Eq, Show, Generic, ToJSON, FromJSON)

newtype Tag = Tag Text
  deriving (Ord, Eq, Show, Generic, ToJSONKey, FromJSONKey)

data RepoMetadataV1 = RepoMetadataV1
  { commits :: [CommitHash]
  , tags    :: (Map Tag CommitHash)
  } deriving (Show, Generic)

instance FromJSON RepoMetadataV1
instance ToJSON RepoMetadataV1

type ReposMetadataV1 = Map PackageName RepoMetadataV1

data CacheFlag = SkipCache | NewCache


-- | A package is "globally cacheable" if:
--   * it's a GitHub repo
--   * the ref we have is a commit or a tag -- i.e. "immutable enough", so e.g. not a branch
--
--   So here we check that one of the two is true, and if so we run the callback with the
--   URL of the .tar.gz archive on GitHub, otherwise another callback for when it's not
globallyCache
  :: Spago m
  => (PackageName, Repo, Text)
  -> FilePath.FilePath
  -> ReposMetadataV1
  -> (FilePath.FilePath -> m ())
  -> (m ())
  -> m ()
globallyCache (packageName, Repo url, ref) downloadDir metadata cacheableCallback notCacheableCallback = do
  echoDebug $ "Running `globallyCache`: " <> tshow packageName <> " " <> url <> " " <> ref
  case (Text.stripPrefix "https://github.com/" url)
       >>= (Text.stripSuffix ".git")
       >>= (Just . Text.split (== '/')) of
    Just [owner, repo] -> do
      case (isTag <|> isCommit) of
        Nothing -> notCacheableCallback -- TODO: nice error?
        Just _ -> do
          let archiveUrl = "https://github.com/" <> owner <> "/" <> repo <> "/archive/" <> ref <> ".tar.gz"
          echoDebug $ "About to fetch tarball for " <> archiveUrl
          fetchTarball downloadDir archiveUrl
          Just resultDir <- Turtle.fold (Turtle.ls $ Turtle.decodeString downloadDir) Fold.head
          cacheableCallback $ Turtle.encodeString resultDir
      where
    _ -> do
      echo $ "Warning: was not able to match url with GitHub ones: " <> url
      notCacheableCallback -- TODO: error?
  where
    isTag = do
      RepoMetadataV1{..} <- Map.lookup packageName metadata
      Map.lookup (Tag ref) tags
      return ref

    isCommit = do
      RepoMetadataV1{..} <- Map.lookup packageName metadata
      case elem (CommitHash ref) commits of
        True -> return ref
        False -> empty


-- | Download the GitHub Index cache from the `package-sets-metadata` repo
getMetadata :: Spago m => Maybe CacheFlag -> m ReposMetadataV1
getMetadata cacheFlag = do
  echoDebug "Running `getMetadata`"

  globalCacheDir <- getGlobalCacheDir

  echoDebug $ "Global cache directory: " <> Text.pack globalCacheDir

  let metaURL = "https://raw.githubusercontent.com/spacchetti/package-sets-metadata/master/metadataV1.json"

      globalPathToMeta = globalCacheDir </> "metadataV1.json"

      maybeToMonoid :: Monoid a => Maybe a -> a
      maybeToMonoid m = case m of
        Nothing -> mempty
        Just a  -> a

      downloadMeta = do
        metaBS <- (Http.httpBS metaURL >>= pure . Http.getResponseBody)
        case decodeStrict' metaBS of
          Nothing -> do
            echo "WARNING: Unable to download GitHub metadata, global cache will be disabled"
            pure mempty
          Just meta -> do
            assertDirectory globalCacheDir
            liftIO $ BS.writeFile globalPathToMeta metaBS
            pure meta

  case cacheFlag of
    -- If we need to skip the cache we just get an empty map
    Just SkipCache -> pure mempty
    -- If we need to download a new cache we can skip checking the local filesystem
    Just NewCache -> do
      echo "Downloading a new packages cache metadata from GitHub.."
      downloadMeta
    -- Otherwise we check first
    Nothing -> do
      echo "Searching for packages cache metadata.."

      -- Check if the metadata is in global cache and fresher than 1 day
      shouldDownloadMeta <- try (liftIO $ do
          fileExists <- testfile $ Turtle.decodeString globalPathToMeta
          lastModified <- getModificationTime globalPathToMeta
          now <- Time.getCurrentTime
          -- Note: `NomiNalDiffTime` is 1 second
          let fileIsRecentEnough = Time.addUTCTime (24 * 60 * 60) lastModified >= now
          pure $ not (fileExists && fileIsRecentEnough)
          ) >>= \case
        Right v -> pure v
        Left (err :: IOException) -> do
          echoDebug $ "Unable to read metadata file. Error was: " <> tshow err
          pure True

      case shouldDownloadMeta of
        -- If we should not download it, read from file
        False -> do
          echo "Recent packages cache metadata found, using it.."
          fmap maybeToMonoid $ liftIO $ decodeFileStrict globalPathToMeta
        -- Otherwise download it, write it to file, and return it
        True -> do
          echo "Unable to find packages cache metadata, downloading from GitHub.."
          downloadMeta


-- | Directory in which spago will put its global cache
--   Code from: https://github.com/dhall-lang/dhall-haskell/blob/d8f2787745bb9567a4542973f15e807323de4a1a/dhall/src/Dhall/Import.hs#L578
--
--   In order we try to get:
--   - the folder pointed by `$XDG_CACHE_HOME`
--   - the folder pointed by `$HOME/.cache`
--   - the project-local `.cache`
getGlobalCacheDir :: Spago m => m FilePath.FilePath
getGlobalCacheDir = do
  echoDebug "Running `getGlobalCacheDir`"
  cacheDir <- alternative₀ <|> alternative₁ <|> alternative₂ <|> alternative₃ <|> err
  pure $ cacheDir </> "spago"
  where
    err = die Messages.cannotGetGlobalCacheDir

    alternative₀ = do
      maybeXDGCacheHome <- do
        liftIO (System.Environment.lookupEnv "XDG_CACHE_HOME")

      case maybeXDGCacheHome of
        Just xdgCacheHome -> return xdgCacheHome
        Nothing           -> empty

    alternative₁ = do
      maybeHomeDirectory <- liftIO (System.Environment.lookupEnv "HOME")

      case maybeHomeDirectory of
        Just homeDirectory -> return (homeDirectory </> ".cache")
        Nothing            -> empty

    alternative₂ = do
      maybeWindowsHomeDirectory <- liftIO (System.Environment.lookupEnv "HomePath")

      case maybeWindowsHomeDirectory of
        Just homeDirectory -> return (homeDirectory </> ".cache")
        Nothing            -> empty

    alternative₃ = pure ".spago-global-cache"


-- | Fetch the tarball at `archiveUrl` and unpack it into `destination`
fetchTarball :: Spago m => FilePath.FilePath -> Text -> m ()
fetchTarball destination archiveUrl = do
  echoDebug $ "Fetching " <> archiveUrl
  tarballUrl <- Http.parseRequest $ Text.unpack archiveUrl
  lbs <- fmap Http.getResponseBody (Http.httpLBS tarballUrl)
  liftIO $ Tar.unpack destination $ Tar.read $ GZip.decompress lbs<|MERGE_RESOLUTION|>--- conflicted
+++ resolved
@@ -14,12 +14,8 @@
 import qualified System.FilePath        as FilePath
 import qualified Turtle
 
-<<<<<<< HEAD
+import qualified Spago.Messages         as Messages
 import           Spago.PackageSet       (PackageName (..), Repo(..))
-=======
-import qualified Spago.Messages         as Messages
-import           Spago.PackageSet       (PackageName (..))
->>>>>>> f8247762
 
 
 newtype CommitHash = CommitHash Text
