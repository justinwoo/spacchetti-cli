module Spago.RunEnv where

import Spago.Prelude
import Spago.Env

import           System.Console.ANSI (hSupportsANSIWithoutEmulation)
import qualified System.Environment  as Env
<<<<<<< HEAD
import qualified Data.Versions       as Version
=======
>>>>>>> faa28f63
import qualified RIO
import qualified System.Info
import qualified Turtle

import qualified Spago.Config as Config
import qualified Spago.GlobalCache as Cache
import qualified Spago.FetchPackage as FetchPackage
import qualified Spago.Dhall as Dhall
import qualified Spago.Messages as Messages
import qualified Spago.PackageSet as PackageSet
import qualified Spago.Packages as Packages
import qualified Spago.Purs as Purs

-- | Given the global CLI options, it creates the Env for the Spago context
--   and runs the app
withEnv :: GlobalOptions -> RIO Env a -> IO a
withEnv GlobalOptions{..} app = do
  let logHandle = stderr
  let verbose = not globalQuiet && (globalVerbose || globalVeryVerbose)

  -- https://github.com/purescript/spago/issues/579
  maybeTerm <- Env.lookupEnv "TERM"
  let termDumb = maybeTerm == Just "dumb" || maybeTerm == Just "win"
  -- Check if the terminal supports color. On Windows 10, terminal colors are enabled
  -- here as a side effect. Returns Nothing if output is redirected to a file.
  supportsAnsi <- hSupportsANSIWithoutEmulation logHandle <&> (== Just True)
  -- Also support NO_COLOR spec https://no-color.org/
  noColor <- Env.lookupEnv "NO_COLOR" <&> isJust
  let useColor = globalUseColor && not termDumb && not noColor && supportsAnsi

  logOptions' <- logOptionsHandle logHandle verbose
  let logOptions
        = setLogUseTime globalVeryVerbose
        $ setLogUseLoc globalVeryVerbose
        $ setLogUseColor useColor
        $ setLogVerboseFormat True logOptions'
  withLogFunc logOptions $ \logFunc -> do
    let logFunc' :: LogFunc
        logFunc' = if globalQuiet
          then mkLogFunc $ \_ _ _ _ -> pure ()
          else logFunc

    let configPath = fromMaybe Config.defaultPath globalConfigPath

    globalCache <- do
      path <- case globalCacheConfig of
        Just SkipCache -> pure FetchPackage.localCacheDir
        _ -> runRIO logFunc' $ do
          RIO.logDebug "Running `getGlobalCacheDir`"
          Cache.getGlobalCacheDir
      pure $ GlobalCache path globalCacheConfig

    let env = Env
          { envLogFunc = logFunc'
          , envJobs = Jobs $ fromMaybe 20 globalJobs
          , envConfigPath = ConfigPath configPath
          , envGlobalCache = globalCache
          }
    runRIO env app


withPackageSetEnv
  :: (HasLogFunc env, HasConfigPath env)
  => RIO PackageSetEnv a
  -> RIO env a
withPackageSetEnv app = do
  envPackageSet <- getPackageSet
  envLogFunc <- view (the @LogFunc)
  runRIO PackageSetEnv{..} app


withInstallEnv'
  :: (HasEnv env)
  => Maybe Config
  -> RIO InstallEnv a
  -> RIO env a
withInstallEnv' maybeConfig app = do
  Env{..} <- getEnv
  envConfig@Config{..} <- case maybeConfig of
    Just c -> pure c
    Nothing -> getConfig
  let envPackageSet = packageSet
  runRIO InstallEnv{..} app

withInstallEnv
  :: (HasEnv env)
  => RIO InstallEnv a
  -> RIO env a
withInstallEnv = withInstallEnv' Nothing

withVerifyEnv
  :: HasEnv env
  => UsePsa
  -> RIO VerifyEnv a
  -> RIO env a
withVerifyEnv usePsa app = do
  Env{..} <- getEnv
  envPursCmd <- getPurs usePsa
  envPackageSet <- getPackageSet
  envConfig <- hush <$> Config.ensureConfig 
  runRIO VerifyEnv{..} app

withPublishEnv
  :: HasEnv env
  => RIO PublishEnv a
  -> RIO env a
withPublishEnv app = do
  Env{..} <- getEnv
  envConfig@Config{..} <- getConfig
  let envPackageSet = packageSet
  envGitCmd <- getGit
  envBowerCmd <- BowerCmd <$>
    -- workaround windows issue: https://github.com/haskell/process/issues/140
    case System.Info.os of
      "mingw32" -> do
        let bowers = Turtle.inproc "where" ["bower.cmd"] empty
        Turtle.lineToText <$> Turtle.single (Turtle.limit 1 bowers)
      _ -> findExecutableOrDie "bower"
  runRIO PublishEnv{..} app

withBuildEnv'
  :: HasEnv env
  => Maybe Config
  -> UsePsa
  -> BuildOptions
  -> RIO BuildEnv a
  -> RIO env a
withBuildEnv' maybeConfig usePsa envBuildOptions@BuildOptions{ noInstall } app = do
  Env{..} <- getEnv
  envPursCmd <- getPurs usePsa
  envConfig@Config{..} <- case maybeConfig of
    Nothing -> getConfig
    Just c -> pure c
  let envPackageSet = packageSet
  deps <- runRIO InstallEnv{..} $ do
    deps <- Packages.getProjectDeps
    when (noInstall == DoInstall) $ FetchPackage.fetchPackages deps
    pure deps
  envGraph <- runRIO PursEnv{..} (getMaybeGraph envBuildOptions envConfig deps)
  envGitCmd <- getGit
  runRIO BuildEnv{..} app

withBuildEnv
  :: HasEnv env
  => UsePsa
  -> BuildOptions
  -> RIO BuildEnv a
  -> RIO env a
withBuildEnv = withBuildEnv' Nothing

withPursEnv
  :: HasEnv env
  => UsePsa
  -> RIO PursEnv a
  -> RIO env a
withPursEnv usePsa app = do
  Env{..} <- getEnv
  envPursCmd <- getPurs usePsa
  runRIO PursEnv{..} app

getEnv :: HasEnv env => RIO env Env
getEnv = do
  envLogFunc <- view (the @LogFunc)
  envJobs <- view (the @Jobs)
  envConfigPath <- view (the @ConfigPath)
  envGlobalCache <- view (the @GlobalCache)
  pure Env{..}

getConfig :: (HasLogFunc env, HasConfigPath env) => RIO env Config
getConfig = Config.ensureConfig >>= \case
  Right c -> pure c
  Left err -> die [ "Failed to read the config. Error was:", err ]

getPurs :: HasLogFunc env => UsePsa -> RIO env PursCmd
getPurs usePsa = do
  purs <- findExecutableOrDie "purs"
  psa <- case usePsa of
    NoPsa -> pure Nothing
    UsePsa -> findExecutable "psa"
  compilerVersion <- Purs.pursVersion >>= \case
    Left err -> die [ "Failed to fetch purs version. Error was:", display err ]
    Right version -> pure version
  return $ PursCmd {..}

getGit :: HasLogFunc env => RIO env GitCmd
getGit = GitCmd <$> findExecutableOrDie "git"

getPackageSet :: (HasLogFunc env, HasConfigPath env) => RIO env PackageSet
getPackageSet = do
  -- Try to read a "packages.dhall" directly
  try (liftIO (Dhall.inputExpr $ "./" <> PackageSet.packagesPath)) >>= \case
    Right (Dhall.RecordLit ks) -> Config.parsePackageSet (Dhall.extractRecordValues ks)
    (_ :: Either SomeException (Dhall.DhallExpr Void))  -> do
      -- Try to read a "spago.dhall" and find the packages from there
      Config.ensureConfig >>= \case
        Right Config{ packageSet } -> pure packageSet
        Left err -> die [ display Messages.couldNotVerifySet, "Error was:", display err ]

getMaybeGraph :: HasPursEnv env => BuildOptions -> Config -> [(PackageName, Package)] -> RIO env Graph
getMaybeGraph BuildOptions{ depsOnly, sourcePaths } Config{ configSourcePaths } deps = do
  let partitionedGlobs = Packages.getGlobs deps depsOnly configSourcePaths
      globs = Packages.getGlobsSourcePaths partitionedGlobs <> sourcePaths
  supportsGraph <- Purs.hasMinPursVersion "0.14.0"
  if not supportsGraph
  then pure Nothing
  else do
    maybeGraph <- Purs.graph globs
    case maybeGraph of
      Right graph -> pure $ Just graph
      Left err -> do
        logWarn $ displayShow err
        pure Nothing<|MERGE_RESOLUTION|>--- conflicted
+++ resolved
@@ -5,10 +5,6 @@
 
 import           System.Console.ANSI (hSupportsANSIWithoutEmulation)
 import qualified System.Environment  as Env
-<<<<<<< HEAD
-import qualified Data.Versions       as Version
-=======
->>>>>>> faa28f63
 import qualified RIO
 import qualified System.Info
 import qualified Turtle
