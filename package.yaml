name:                spago
version:             0.6.4.0
github:              "spacchetti/spago"
license:             BSD3
author:              "Justin Woo, Fabrizio Ferrai"
maintainer:          "@jusrin00, @fabferrai"
copyright:           "2018 Justin Woo, Fabrizio Ferrai"

extra-source-files:
- README.md
- ChangeLog.md

ghc-options:
  - -Wall

# Metadata used when publishing your package
# synopsis:            Short description of your package
# category:            Web

# To avoid duplicated efforts in documentation and dealing with the
# complications of embedding Haddock markup inside cabal files, it is
# common to point users to the README.md file.
description:         Please see the README on GitHub at <https://github.com/spacchetti/spago#readme>

default-extensions:
- DeriveDataTypeable
- DeriveGeneric
- DerivingStrategies
- DuplicateRecordFields
- GeneralizedNewtypeDeriving
- LambdaCase
- RecordWildCards
- ScopedTypeVariables
- OverloadedStrings

dependencies:
- base >= 4.7 && < 5
- text < 1.3
- turtle
- filepath
- file-embed
- aeson
- aeson-pretty
- containers
- dhall
- dhall-json
- bytestring
- prettyprinter
- async-pool
- process
- template-haskell
<<<<<<< HEAD
- network-uri
=======
- github
>>>>>>> 9e99c389

executables:
  spago:
    main:                Main.hs
    source-dirs:         app
    ghc-options:
    - -threaded
    - -rtsopts
    - -with-rtsopts=-N<|MERGE_RESOLUTION|>--- conflicted
+++ resolved
@@ -49,11 +49,8 @@
 - async-pool
 - process
 - template-haskell
-<<<<<<< HEAD
 - network-uri
-=======
 - github
->>>>>>> 9e99c389
 
 executables:
   spago:
